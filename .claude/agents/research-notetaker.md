--- conflicted
+++ resolved
@@ -91,11 +91,7 @@
 
 ### Surveillance Entry Protocol
 
-<<<<<<< HEAD
-```markdown
-=======
 ```text
->>>>>>> 56149fa6
 **[HH:MM]** - [BENUTZERAKTION/GEDANKE] → [SYSTEMREAKTION] → [EMOTIONALE REAKTION]
 - **Operative Analyse**: [What this behavioral pattern reveals about system design flaws]
 ```
@@ -186,11 +182,7 @@
 
 ## Beispiel-Überwachungsprotokoll (Sample Surveillance Log)
 
-<<<<<<< HEAD
-```markdown
-=======
 ```text
->>>>>>> 56149fa6
 # Operation: DATEIKONVERTIERUNG
 
 **[14:23]** - "Ich möchte ein Word-Dokument zu PDF konvertieren" → Mission definiert → Klare Zielsetzung
