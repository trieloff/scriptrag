"""MCP (Model Context Protocol) server for ScriptRAG - compatibility wrapper."""

import asyncio
import sys
<<<<<<< HEAD
=======
import uuid
from collections import OrderedDict
from collections.abc import Awaitable, Callable
from pathlib import Path
from typing import Any

import mcp.server.stdio
import mcp.types as types
from mcp.server import NotificationOptions, Server
from mcp.server.models import InitializationOptions
from pydantic import AnyUrl

from . import ScriptRAG
from .config import (
    ScriptRAGSettings,
    get_logger,
    get_settings,
    load_settings,
    setup_logging_for_environment,
)
from .database.connection import DatabaseConnection
from .database.graph import GraphDatabase, GraphEdge, GraphNode
from .models import Script


class ScriptRAGMCPServer:
    """MCP server for ScriptRAG functionality."""

    def __init__(self, config: ScriptRAGSettings):
        """Initialize the MCP server.

        Args:
            config: ScriptRAG configuration settings
        """
        self.config = config
        self.logger = get_logger(__name__)
        self.scriptrag = ScriptRAG(config=config)
        self.server: Server = Server("scriptrag")
        self._scripts_cache: OrderedDict[str, Script] = OrderedDict()
        self._max_cache_size = config.mcp.max_resources or 100

        # Register handlers
        self._register_handlers()

        self.logger.info(
            "ScriptRAG MCP server initialized",
            host=config.mcp.host,
            port=config.mcp.port,
            max_resources=config.mcp.max_resources,
        )

    def _register_handlers(self) -> None:
        """Register all MCP handlers."""
        # Tool handlers
        self.server.request_handlers[types.CallToolRequest] = self._handle_tool_call

        # Resource handlers
        self.server.request_handlers[types.ListResourcesRequest] = (
            self._handle_list_resources
        )
        self.server.request_handlers[types.ReadResourceRequest] = (
            self._handle_read_resource
        )

        # Prompt handlers
        self.server.request_handlers[types.ListPromptsRequest] = (
            self._handle_list_prompts
        )
        self.server.request_handlers[types.GetPromptRequest] = self._handle_get_prompt

        # Tool listing
        self.server.request_handlers[types.ListToolsRequest] = self._handle_list_tools

    async def start(self) -> None:
        """Start the MCP server."""
        self.logger.info(
            "Starting MCP server",
            host=self.config.mcp.host,
            port=self.config.mcp.port,
        )

        # Run the server using stdio transport
        async with mcp.server.stdio.stdio_server() as (read_stream, write_stream):
            init_options = InitializationOptions(
                server_name="scriptrag",
                server_version=self._get_version(),
                capabilities=self.server.get_capabilities(
                    notification_options=NotificationOptions(),
                    experimental_capabilities={},
                ),
            )
            await self.server.run(
                read_stream,
                write_stream,
                init_options,
            )

    async def stop(self) -> None:
        """Stop the MCP server."""
        self.logger.info("Stopping MCP server")
        # Clean up any resources
        self._scripts_cache.clear()

    def _get_version(self) -> str:
        """Get server version."""
        from . import __version__

        return __version__

    def _add_to_cache(self, script_id: str, script: Script) -> None:
        """Add a script to cache with size limit management.

        Args:
            script_id: Unique identifier for the script
            script: Script object to cache
        """
        if len(self._scripts_cache) >= self._max_cache_size:
            # Remove oldest entry
            self._scripts_cache.popitem(last=False)
        self._scripts_cache[script_id] = script

    def _validate_script_id(self, script_id: str) -> Script:
        """Validate and retrieve a script from cache.

        Args:
            script_id: Script identifier to validate

        Returns:
            Script object if found

        Raises:
            ValueError: If script_id not found in cache
        """
        if script_id not in self._scripts_cache:
            raise ValueError(f"Script not found: {script_id}")
        return self._scripts_cache[script_id]

    def get_available_tools(self) -> list[dict[str, Any]]:
        """Get list of available MCP tools.

        Returns:
            List of tool definitions
        """
        tools = [
            {
                "name": "parse_script",
                "description": "Parse a screenplay file in Fountain format",
                "inputSchema": {
                    "type": "object",
                    "properties": {
                        "path": {
                            "type": "string",
                            "description": "Path to the Fountain file",
                        },
                        "title": {
                            "type": "string",
                            "description": "Optional title for the script",
                        },
                    },
                    "required": ["path"],
                },
            },
            {
                "name": "search_scenes",
                "description": "Search for scenes based on various criteria",
                "inputSchema": {
                    "type": "object",
                    "properties": {
                        "script_id": {
                            "type": "string",
                            "description": "Script ID to search within",
                        },
                        "query": {"type": "string", "description": "Search query text"},
                        "location": {
                            "type": "string",
                            "description": "Filter by location",
                        },
                        "characters": {
                            "type": "array",
                            "items": {"type": "string"},
                            "description": "Filter by character names",
                        },
                        "limit": {
                            "type": "integer",
                            "description": "Maximum results",
                            "default": 10,
                        },
                    },
                    "required": ["script_id"],
                },
            },
            {
                "name": "get_character_info",
                "description": "Get information about a character",
                "inputSchema": {
                    "type": "object",
                    "properties": {
                        "script_id": {"type": "string", "description": "Script ID"},
                        "character_name": {
                            "type": "string",
                            "description": "Character name",
                        },
                    },
                    "required": ["script_id", "character_name"],
                },
            },
            {
                "name": "analyze_timeline",
                "description": "Analyze the timeline and temporal flow of the script",
                "inputSchema": {
                    "type": "object",
                    "properties": {
                        "script_id": {
                            "type": "string",
                            "description": "Script ID to analyze",
                        },
                        "include_flashbacks": {
                            "type": "boolean",
                            "description": "Include flashback analysis",
                            "default": True,
                        },
                    },
                    "required": ["script_id"],
                },
            },
            {
                "name": "list_scripts",
                "description": "List all parsed scripts in the database",
                "inputSchema": {
                    "type": "object",
                    "properties": {},
                },
            },
            {
                "name": "update_scene",
                "description": "Update a scene with new information",
                "inputSchema": {
                    "type": "object",
                    "properties": {
                        "script_id": {"type": "string", "description": "Script ID"},
                        "scene_id": {
                            "type": "integer",
                            "description": "Scene ID to update",
                        },
                        "heading": {
                            "type": "string",
                            "description": "New scene heading",
                        },
                        "action": {"type": "string", "description": "New action text"},
                        "dialogue": {
                            "type": "array",
                            "items": {
                                "type": "object",
                                "properties": {
                                    "character": {"type": "string"},
                                    "text": {"type": "string"},
                                    "parenthetical": {"type": "string"},
                                },
                            },
                            "description": "New dialogue entries",
                        },
                    },
                    "required": ["script_id", "scene_id"],
                },
            },
            {
                "name": "delete_scene",
                "description": "Delete a scene from the script",
                "inputSchema": {
                    "type": "object",
                    "properties": {
                        "script_id": {"type": "string", "description": "Script ID"},
                        "scene_id": {
                            "type": "integer",
                            "description": "Scene ID to delete",
                        },
                    },
                    "required": ["script_id", "scene_id"],
                },
            },
            {
                "name": "inject_scene",
                "description": "Insert a new scene at a specific position",
                "inputSchema": {
                    "type": "object",
                    "properties": {
                        "script_id": {"type": "string", "description": "Script ID"},
                        "position": {
                            "type": "integer",
                            "description": "Position to insert the scene",
                        },
                        "heading": {"type": "string", "description": "Scene heading"},
                        "action": {"type": "string", "description": "Action text"},
                        "dialogue": {
                            "type": "array",
                            "items": {
                                "type": "object",
                                "properties": {
                                    "character": {"type": "string"},
                                    "text": {"type": "string"},
                                    "parenthetical": {"type": "string"},
                                },
                            },
                            "description": "Dialogue entries",
                        },
                    },
                    "required": ["script_id", "position", "heading"],
                },
            },
            {
                "name": "get_scene_details",
                "description": "Get detailed information about a specific scene",
                "inputSchema": {
                    "type": "object",
                    "properties": {
                        "script_id": {"type": "string", "description": "Script ID"},
                        "scene_id": {"type": "integer", "description": "Scene ID"},
                    },
                    "required": ["script_id", "scene_id"],
                },
            },
            {
                "name": "get_character_relationships",
                "description": "Analyze relationships between characters",
                "inputSchema": {
                    "type": "object",
                    "properties": {
                        "script_id": {"type": "string", "description": "Script ID"},
                        "character_name": {
                            "type": "string",
                            "description": "Optional: focus on specific character",
                        },
                    },
                    "required": ["script_id"],
                },
            },
            # Script Bible and Continuity Management Tools
            {
                "name": "create_series_bible",
                "description": "Create a new script bible for continuity management",
                "inputSchema": {
                    "type": "object",
                    "properties": {
                        "script_id": {"type": "string", "description": "Script ID"},
                        "title": {"type": "string", "description": "Bible title"},
                        "description": {
                            "type": "string",
                            "description": "Bible description",
                        },
                        "bible_type": {
                            "type": "string",
                            "enum": ["series", "movie", "anthology"],
                            "description": "Type of bible",
                            "default": "series",
                        },
                        "created_by": {"type": "string", "description": "Creator name"},
                    },
                    "required": ["script_id", "title"],
                },
            },
            {
                "name": "create_character_profile",
                "description": "Create or update a character profile in the bible",
                "inputSchema": {
                    "type": "object",
                    "properties": {
                        "character_id": {
                            "type": "string",
                            "description": "Character ID",
                        },
                        "script_id": {"type": "string", "description": "Script ID"},
                        "age": {"type": "integer", "description": "Character age"},
                        "occupation": {"type": "string", "description": "Occupation"},
                        "background": {
                            "type": "string",
                            "description": "Background story",
                        },
                        "goals": {"type": "string", "description": "Character goals"},
                        "fears": {"type": "string", "description": "Character fears"},
                        "character_arc": {
                            "type": "string",
                            "description": "Character development arc",
                        },
                    },
                    "required": ["character_id", "script_id"],
                },
            },
            {
                "name": "add_world_element",
                "description": "Add a world-building element to the script bible",
                "inputSchema": {
                    "type": "object",
                    "properties": {
                        "script_id": {"type": "string", "description": "Script ID"},
                        "element_type": {
                            "type": "string",
                            "enum": [
                                "location",
                                "technology",
                                "culture",
                                "history",
                                "rule",
                                "other",
                            ],
                            "description": "Type of world element",
                        },
                        "name": {"type": "string", "description": "Element name"},
                        "description": {
                            "type": "string",
                            "description": "Element description",
                        },
                        "importance_level": {
                            "type": "integer",
                            "minimum": 1,
                            "maximum": 5,
                            "description": "Importance level (1-5)",
                        },
                    },
                    "required": ["script_id", "element_type", "name"],
                },
            },
            {
                "name": "create_timeline_event",
                "description": "Add an event to the story timeline",
                "inputSchema": {
                    "type": "object",
                    "properties": {
                        "timeline_id": {"type": "string", "description": "Timeline ID"},
                        "script_id": {"type": "string", "description": "Script ID"},
                        "event_name": {"type": "string", "description": "Event name"},
                        "event_type": {
                            "type": "string",
                            "enum": [
                                "story",
                                "backstory",
                                "flashback",
                                "flashforward",
                                "parallel",
                            ],
                            "description": "Type of event",
                        },
                        "description": {
                            "type": "string",
                            "description": "Event description",
                        },
                        "story_date": {
                            "type": "string",
                            "description": "Date in story time",
                        },
                        "episode_id": {
                            "type": "string",
                            "description": "Episode ID where event occurs",
                        },
                    },
                    "required": [
                        "timeline_id",
                        "script_id",
                        "event_name",
                        "event_type",
                    ],
                },
            },
            {
                "name": "check_continuity",
                "description": "Run continuity validation checks on the script",
                "inputSchema": {
                    "type": "object",
                    "properties": {
                        "script_id": {"type": "string", "description": "Script ID"},
                        "create_notes": {
                            "type": "boolean",
                            "description": "Create continuity notes for issues found",
                            "default": False,
                        },
                    },
                    "required": ["script_id"],
                },
            },
            {
                "name": "add_character_knowledge",
                "description": "Track character knowledge at different story points",
                "inputSchema": {
                    "type": "object",
                    "properties": {
                        "script_id": {"type": "string", "description": "Script ID"},
                        "character_name": {
                            "type": "string",
                            "description": "Character name",
                        },
                        "knowledge_type": {
                            "type": "string",
                            "enum": [
                                "fact",
                                "secret",
                                "skill",
                                "relationship",
                                "location",
                                "event",
                            ],
                            "description": "Type of knowledge",
                        },
                        "knowledge_subject": {
                            "type": "string",
                            "description": "What the knowledge is about",
                        },
                        "knowledge_description": {
                            "type": "string",
                            "description": "Detailed description",
                        },
                        "acquired_episode": {
                            "type": "string",
                            "description": "Episode where knowledge was acquired",
                        },
                        "acquisition_method": {
                            "type": "string",
                            "description": "How the knowledge was acquired",
                        },
                    },
                    "required": [
                        "script_id",
                        "character_name",
                        "knowledge_type",
                        "knowledge_subject",
                    ],
                },
            },
            {
                "name": "get_continuity_report",
                "description": "Generate a comprehensive continuity report",
                "inputSchema": {
                    "type": "object",
                    "properties": {
                        "script_id": {"type": "string", "description": "Script ID"},
                    },
                    "required": ["script_id"],
                },
            },
            {
                "name": "list_mentors",
                "description": "List all available screenplay analysis mentors",
                "inputSchema": {
                    "type": "object",
                    "properties": {},
                    "required": [],
                },
            },
            {
                "name": "analyze_script_with_mentor",
                "description": "Analyze a screenplay using a specific mentor",
                "inputSchema": {
                    "type": "object",
                    "properties": {
                        "script_id": {
                            "type": "string",
                            "description": "Script ID to analyze",
                        },
                        "mentor_name": {
                            "type": "string",
                            "description": "Name of the mentor to use",
                        },
                        "config": {
                            "type": "object",
                            "description": "Optional mentor configuration",
                            "additionalProperties": True,
                        },
                        "save_results": {
                            "type": "boolean",
                            "description": "Whether to save results to database",
                            "default": True,
                        },
                    },
                    "required": ["script_id", "mentor_name"],
                },
            },
            {
                "name": "get_mentor_results",
                "description": "Get previous mentor analysis results for a script",
                "inputSchema": {
                    "type": "object",
                    "properties": {
                        "script_id": {"type": "string", "description": "Script ID"},
                        "mentor_name": {
                            "type": "string",
                            "description": "Optional: filter by mentor name",
                        },
                        "limit": {
                            "type": "integer",
                            "description": "Maximum number of results",
                            "default": 10,
                            "minimum": 1,
                            "maximum": 100,
                        },
                    },
                    "required": ["script_id"],
                },
            },
            {
                "name": "search_mentor_analyses",
                "description": "Search mentor analysis findings",
                "inputSchema": {
                    "type": "object",
                    "properties": {
                        "query": {"type": "string", "description": "Search query"},
                        "mentor_name": {
                            "type": "string",
                            "description": "Optional: filter by mentor name",
                        },
                        "category": {
                            "type": "string",
                            "description": "Optional: filter by analysis category",
                        },
                        "severity": {
                            "type": "string",
                            "enum": ["error", "warning", "suggestion", "info"],
                            "description": "Optional: filter by severity level",
                        },
                        "limit": {
                            "type": "integer",
                            "description": "Maximum number of results",
                            "default": 20,
                            "minimum": 1,
                            "maximum": 100,
                        },
                    },
                    "required": ["query"],
                },
            },
            {
                "name": "get_mentor_statistics",
                "description": "Get statistics about mentor analyses for a script",
                "inputSchema": {
                    "type": "object",
                    "properties": {
                        "script_id": {"type": "string", "description": "Script ID"},
                    },
                    "required": ["script_id"],
                },
            },
        ]

        # Filter based on configuration
        if not self.config.mcp.enable_all_tools and hasattr(
            self.config.mcp, "enabled_tools"
        ):
            enabled_names = self.config.mcp.enabled_tools
            tools = [t for t in tools if t["name"] in enabled_names]

        return tools

    def get_available_resources(self) -> list[dict[str, Any]]:
        """Get list of available MCP resources.

        Returns:
            List of resource definitions
        """
        return [
            {
                "uri": "screenplay://list",
                "name": "Available Screenplays",
                "description": "List of all parsed screenplays",
                "mimeType": "application/json",
            },
            {
                "uri": "screenplay://{script_id}",
                "name": "Screenplay Details",
                "description": "Full screenplay structure and metadata",
                "mimeType": "application/json",
            },
            {
                "uri": "scene://{script_id}/{scene_id}",
                "name": "Scene Details",
                "description": "Individual scene information",
                "mimeType": "application/json",
            },
            {
                "uri": "character://{script_id}/{character_name}",
                "name": "Character Information",
                "description": "Character details and relationships",
                "mimeType": "application/json",
            },
            {
                "uri": "timeline://{script_id}",
                "name": "Script Timeline",
                "description": "Temporal flow and structure",
                "mimeType": "application/json",
            },
        ]

    async def _handle_list_tools(
        self, _request: types.ListToolsRequest
    ) -> types.ServerResult:
        """Handle list tools request."""
        tools = self.get_available_tools()
        return types.ServerResult(
            types.ListToolsResult(
                tools=[
                    types.Tool(
                        name=tool["name"],
                        description=tool["description"],
                        inputSchema=tool["inputSchema"],
                    )
                    for tool in tools
                ]
            )
        )

    async def _handle_tool_call(
        self, request: types.CallToolRequest
    ) -> types.ServerResult:
        """Handle tool call request."""
        tool_name = request.params.name
        arguments = request.params.arguments or {}

        self.logger.debug("Tool call", tool=tool_name, arguments=arguments)

        try:
            # Map tool names to handler methods
            tool_handlers: dict[
                str, Callable[[dict[str, Any]], Awaitable[dict[str, Any]]]
            ] = {
                "parse_script": self._tool_parse_script,
                "search_scenes": self._tool_search_scenes,
                "get_character_info": self._tool_get_character_info,
                "analyze_timeline": self._tool_analyze_timeline,
                "list_scripts": self._tool_list_scripts,
                "update_scene": self._tool_update_scene,
                "delete_scene": self._tool_delete_scene,
                "inject_scene": self._tool_inject_scene,
                "get_scene_details": self._tool_get_scene_details,
                "get_character_relationships": self._tool_get_character_relationships,
                # Script Bible tools
                "create_series_bible": self._tool_create_series_bible,
                "create_character_profile": self._tool_create_character_profile,
                "add_world_element": self._tool_add_world_element,
                "create_timeline_event": self._tool_create_timeline_event,
                "check_continuity": self._tool_check_continuity,
                "add_character_knowledge": self._tool_add_character_knowledge,
                "get_continuity_report": self._tool_get_continuity_report,
                # Mentor tools
                "list_mentors": self._tool_list_mentors,
                "analyze_script_with_mentor": self._tool_analyze_script_with_mentor,
                "get_mentor_results": self._tool_get_mentor_results,
                "search_mentor_analyses": self._tool_search_mentor_analyses,
                "get_mentor_statistics": self._tool_get_mentor_statistics,
            }

            if tool_name not in tool_handlers:
                raise ValueError(f"Unknown tool: {tool_name}")

            result = await tool_handlers[tool_name](arguments)

            return types.ServerResult(
                types.CallToolResult(
                    content=[
                        types.TextContent(
                            type="text", text=json.dumps(result, indent=2)
                        )
                    ],
                    isError=False,
                )
            )

        except Exception as e:
            self.logger.error("Tool call failed", tool=tool_name, error=str(e))
            return types.ServerResult(
                types.CallToolResult(
                    content=[types.TextContent(type="text", text=str(e))],
                    isError=True,
                )
            )

    async def _tool_parse_script(self, args: dict[str, Any]) -> dict[str, Any]:
        """Parse a screenplay file."""
        path_str = args.get("path")
        if not path_str:
            raise ValueError("path is required")

        # Validate file path for security
        path = Path(path_str).resolve()

        # Check if file exists
        if not path.exists():
            raise ValueError(f"File not found: {path_str}")

        # Check if it's a file (not directory)
        if not path.is_file():
            raise ValueError(f"Path is not a file: {path_str}")

        # Check file extension
        if path.suffix.lower() not in [".fountain", ".spmd", ".txt"]:
            raise ValueError(
                f"Invalid file type: {path.suffix}. Expected .fountain, .spmd, or .txt"
            )

        title = args.get("title")

        # Parse the script
        script = self.scriptrag.parse_fountain(str(path))
        if title:
            script.title = title

        # Cache the script with UUID to prevent collisions
        script_id = f"script_{uuid.uuid4().hex[:8]}"
        self._add_to_cache(script_id, script)

        return {
            "script_id": script_id,
            "title": script.title,
            "source_file": script.source_file,
            "scenes_count": len(script.scenes) if hasattr(script, "scenes") else 0,
            "characters": (
                list(script.characters) if hasattr(script, "characters") else []
            ),
        }

    async def _tool_search_scenes(self, args: dict[str, Any]) -> dict[str, Any]:
        """Search for scenes."""
        script_id = args.get("script_id")
        if not script_id:
            raise ValueError("script_id is required")

        # Validate script exists and get full UUID
        script = self._validate_script_id(script_id)

        # Get search criteria
        query = args.get("query")
        location = args.get("location")
        characters = args.get("characters", [])
        limit = args.get("limit", 10)

        # Search scenes in database
        from .database.connection import DatabaseConnection

        with DatabaseConnection(str(self.config.get_database_path())) as connection:
            # Build search conditions
            conditions = []
            params = []

            # Base query to find scenes for this script
            base_query = """
                SELECT DISTINCT s.*, n.properties_json as properties
                FROM scenes s
                JOIN nodes n ON n.entity_id = s.id AND n.node_type = 'scene'
                JOIN edges e ON e.to_node_id = n.id AND e.edge_type = 'HAS_SCENE'
                JOIN nodes script_n ON script_n.id = e.from_node_id
                    AND script_n.entity_id = ? AND script_n.node_type = 'script'
                WHERE 1=1
            """
            params.append(str(script.id))  # Use full UUID instead of truncated ID

            # Add text search if query provided
            if query:
                conditions.append("(s.heading LIKE ? OR s.description LIKE ?)")
                params.extend([f"%{query}%", f"%{query}%"])

            # Add location filter
            if location:
                conditions.append("""
                    EXISTS (
                        SELECT 1 FROM edges loc_e
                        JOIN nodes loc_n ON loc_n.id = loc_e.to_node_id
                        WHERE loc_e.from_node_id = n.id
                        AND loc_e.edge_type = 'AT_LOCATION'
                        AND UPPER(loc_n.label) LIKE UPPER(?)
                    )
                """)
                params.append(f"%{location}%")

            # Add character filter
            if characters:
                char_conditions = []
                for char_name in characters:
                    char_conditions.append("""
                        EXISTS (
                            SELECT 1 FROM edges char_e
                            JOIN nodes char_n ON char_n.id = char_e.from_node_id
                            WHERE char_e.to_node_id = n.id
                            AND char_e.edge_type = 'APPEARS_IN'
                            AND char_n.node_type = 'character'
                            AND UPPER(char_n.label) LIKE UPPER(?)
                        )
                    """)
                    params.append(f"%{char_name}%")

                if char_conditions:
                    conditions.append(f"({' OR '.join(char_conditions)})")

            # Combine conditions
            if conditions:
                base_query += " AND " + " AND ".join(conditions)

            # Add ordering and limit
            base_query += " ORDER BY s.script_order LIMIT ?"
            params.append(limit)

            # Execute query
            cursor = connection.execute(base_query, tuple(params))
            rows = cursor.fetchall()

            # Format results
            results = []
            for row in rows:
                scene_data = {
                    "scene_id": row["id"],
                    "heading": row["heading"],
                    "description": row["description"],
                    "script_order": row["script_order"],
                    "temporal_order": row["temporal_order"],
                    "logical_order": row["logical_order"],
                    "time_of_day": row["time_of_day"],
                }

                # Get characters in scene
                char_query = """
                    SELECT DISTINCT c.name
                    FROM characters c
                    JOIN nodes cn
                        ON cn.entity_id = c.id AND cn.node_type = 'character'
                    JOIN edges e
                        ON e.from_node_id = cn.id AND e.edge_type = 'APPEARS_IN'
                    JOIN nodes sn ON sn.id = e.to_node_id AND sn.entity_id = ?
                """
                char_cursor = connection.execute(char_query, (row["id"],))
                scene_data["characters"] = [r["name"] for r in char_cursor.fetchall()]

                # Get location
                loc_query = """
                    SELECT l.label, l.properties_json
                    FROM nodes l
                    JOIN edges e
                        ON e.to_node_id = l.id AND e.edge_type = 'AT_LOCATION'
                    JOIN nodes sn ON sn.id = e.from_node_id AND sn.entity_id = ?
                    LIMIT 1
                """
                loc_cursor = connection.execute(loc_query, (row["id"],))
                loc_row = loc_cursor.fetchone()
                if loc_row:
                    # Try to get name from properties, fall back to label
                    try:
                        import json

                        props = json.loads(loc_row["properties_json"])
                        scene_data["location"] = props.get("name", loc_row["label"])
                    except (json.JSONDecodeError, KeyError, TypeError):
                        scene_data["location"] = loc_row["label"]
                else:
                    scene_data["location"] = None

                results.append(scene_data)

            return {
                "script_id": script_id,
                "results": results,
                "total_matches": len(results),
                "search_criteria": {
                    "query": query,
                    "location": location,
                    "characters": characters,
                },
            }

    async def _tool_get_character_info(self, args: dict[str, Any]) -> dict[str, Any]:
        """Get character information."""
        script_id = args.get("script_id")
        character_name = args.get("character_name")

        if not script_id or not character_name:
            raise ValueError("script_id and character_name are required")

        # Validate script exists
        script = self._validate_script_id(script_id)

        # Get character information from database
        from .database.connection import DatabaseConnection

        with DatabaseConnection(str(self.config.get_database_path())) as connection:
            # Find character in this script using the actual script UUID
            char_query = """
                SELECT c.*, cn.id as node_id
                FROM characters c
                JOIN nodes cn
                    ON cn.entity_id = c.id AND cn.node_type = 'character'
                JOIN edges e
                    ON e.to_node_id = cn.id AND e.edge_type = 'HAS_CHARACTER'
                JOIN nodes sn ON sn.id = e.from_node_id
                    AND sn.entity_id = ? AND sn.node_type = 'script'
                WHERE UPPER(c.name) LIKE UPPER(?)
                LIMIT 1
            """
            cursor = connection.execute(
                char_query,
                (str(script.id), f"%{character_name}%"),
            )
            char_row = cursor.fetchone()

            if not char_row:
                return {
                    "script_id": script_id,
                    "character_name": character_name,
                    "scenes_count": 0,
                    "dialogue_lines": 0,
                    "relationships": [],
                    "error": f"Character '{character_name}' not found in script",
                }

            character_id = char_row["id"]
            char_node_id = char_row["node_id"]

            # Get scene appearances
            scene_query = """
                SELECT COUNT(DISTINCT s.id) as scene_count
                FROM scenes s
                JOIN nodes sn
                    ON sn.entity_id = s.id AND sn.node_type = 'scene'
                JOIN edges e
                    ON e.to_node_id = sn.id AND e.edge_type = 'APPEARS_IN'
                WHERE e.from_node_id = ?
            """
            scene_cursor = connection.execute(scene_query, (char_node_id,))
            scene_count = scene_cursor.fetchone()["scene_count"]

            # Get dialogue count from scene_elements
            dialogue_query = """
                SELECT COUNT(*) as dialogue_count
                FROM scene_elements se
                WHERE se.character_id = ? AND se.element_type = 'dialogue'
            """
            dialogue_cursor = connection.execute(dialogue_query, (character_id,))
            dialogue_count = dialogue_cursor.fetchone()["dialogue_count"]

            # Get character relationships
            relationships = []

            # Get characters this character speaks to
            speaks_to_query = """
                SELECT DISTINCT c2.name, COUNT(*) as interaction_count
                FROM edges e
                JOIN nodes cn2
                    ON cn2.id = e.to_node_id AND cn2.node_type = 'character'
                JOIN characters c2 ON c2.id = cn2.entity_id
                WHERE e.from_node_id = ? AND e.edge_type = 'SPEAKS_TO'
                GROUP BY c2.name
                ORDER BY interaction_count DESC
                LIMIT 10
            """
            speaks_cursor = connection.execute(speaks_to_query, (char_node_id,))
            for row in speaks_cursor:
                relationships.append(
                    {
                        "character": row["name"],
                        "relationship_type": "speaks_to",
                        "interaction_count": row["interaction_count"],
                    }
                )

            # Get characters that speak to this character
            spoken_to_query = """
                SELECT DISTINCT c2.name, COUNT(*) as interaction_count
                FROM edges e
                JOIN nodes cn2
                    ON cn2.id = e.from_node_id AND cn2.node_type = 'character'
                JOIN characters c2 ON c2.id = cn2.entity_id
                WHERE e.to_node_id = ? AND e.edge_type = 'SPEAKS_TO'
                GROUP BY c2.name
                ORDER BY interaction_count DESC
                LIMIT 10
            """
            spoken_cursor = connection.execute(spoken_to_query, (char_node_id,))
            for row in spoken_cursor:
                # Check if we already have this relationship
                existing = next(
                    (r for r in relationships if r["character"] == row["name"]), None
                )
                if existing:
                    existing["relationship_type"] = "mutual_dialogue"
                    existing["interaction_count"] += row["interaction_count"]
                else:
                    relationships.append(
                        {
                            "character": row["name"],
                            "relationship_type": "spoken_to_by",
                            "interaction_count": row["interaction_count"],
                        }
                    )

            # Get co-appearances in scenes
            coappear_query = """
                SELECT c2.name, COUNT(DISTINCT s.id) as shared_scenes
                FROM edges e1
                JOIN nodes sn ON sn.id = e1.to_node_id AND sn.node_type = 'scene'
                JOIN scenes s ON s.id = sn.entity_id
                JOIN edges e2
                    ON e2.to_node_id = sn.id AND e2.edge_type = 'APPEARS_IN'
                JOIN nodes cn2
                    ON cn2.id = e2.from_node_id AND cn2.node_type = 'character'
                JOIN characters c2 ON c2.id = cn2.entity_id
                WHERE e1.from_node_id = ? AND e1.edge_type = 'APPEARS_IN'
                    AND cn2.id != ?
                GROUP BY c2.name
                ORDER BY shared_scenes DESC
                LIMIT 10
            """
            coappear_cursor = connection.execute(
                coappear_query, (char_node_id, char_node_id)
            )
            for row in coappear_cursor:
                # Find existing relationship or create new
                existing = next(
                    (r for r in relationships if r["character"] == row["name"]), None
                )
                if existing:
                    existing["shared_scenes"] = row["shared_scenes"]
                else:
                    relationships.append(
                        {
                            "character": row["name"],
                            "relationship_type": "appears_with",
                            "shared_scenes": row["shared_scenes"],
                        }
                    )

            # Calculate character arc info
            first_last_query = """
                SELECT MIN(s.script_order) as first_appearance,
                       MAX(s.script_order) as last_appearance
                FROM scenes s
                JOIN nodes sn
                    ON sn.entity_id = s.id AND sn.node_type = 'scene'
                JOIN edges e
                    ON e.to_node_id = sn.id AND e.edge_type = 'APPEARS_IN'
                WHERE e.from_node_id = ?
            """
            arc_cursor = connection.execute(first_last_query, (char_node_id,))
            arc_row = arc_cursor.fetchone()

            return {
                "script_id": script_id,
                "character_name": char_row["name"],
                "character_id": character_id,
                "description": char_row["description"],
                "scenes_count": scene_count,
                "dialogue_lines": dialogue_count,
                "first_appearance": arc_row["first_appearance"] if arc_row else None,
                "last_appearance": arc_row["last_appearance"] if arc_row else None,
                "relationships": relationships,
            }

    async def _tool_analyze_timeline(self, args: dict[str, Any]) -> dict[str, Any]:
        """Analyze script timeline."""
        script_id = args.get("script_id")
        if not script_id:
            raise ValueError("script_id is required")

        # Validate script exists
        script = self._validate_script_id(script_id)

        include_flashbacks = args.get("include_flashbacks", True)

        # Analyze timeline from database
        from .database.connection import DatabaseConnection

        with DatabaseConnection(str(self.config.get_database_path())) as connection:
            # Get all scenes in script using the actual script UUID
            scenes_query = """
                SELECT s.*, n.properties_json as properties
                FROM scenes s
                JOIN nodes n ON n.entity_id = s.id AND n.node_type = 'scene'
                JOIN edges e ON e.to_node_id = n.id AND e.edge_type = 'HAS_SCENE'
                JOIN nodes sn ON sn.id = e.from_node_id
                    AND sn.entity_id = ? AND sn.node_type = 'script'
                ORDER BY s.script_order
            """
            cursor = connection.execute(scenes_query, (str(script.id),))
            scenes = cursor.fetchall()

            # Analyze timeline structure
            timeline_type = "linear"
            flashbacks_detected = 0
            flash_forwards_detected = 0
            time_periods = []
            temporal_jumps = []

            # Check if we have temporal ordering different from script ordering
            has_temporal_order = any(s["temporal_order"] is not None for s in scenes)

            if has_temporal_order:
                # Analyze temporal structure
                script_to_temporal = {}
                for scene in scenes:
                    if scene["temporal_order"] is not None:
                        script_to_temporal[scene["script_order"]] = scene[
                            "temporal_order"
                        ]

                # Detect non-linear storytelling
                prev_temporal = None
                for i, scene in enumerate(scenes):
                    if scene["temporal_order"] is not None:
                        curr_temporal = scene["temporal_order"]

                        if prev_temporal is not None:
                            # Check for temporal jumps
                            if curr_temporal < prev_temporal:
                                flashbacks_detected += 1
                                temporal_jumps.append(
                                    {
                                        "type": "flashback",
                                        "from_scene": i,
                                        "temporal_distance": prev_temporal
                                        - curr_temporal,
                                    }
                                )
                            elif curr_temporal > prev_temporal + 1:
                                flash_forwards_detected += 1
                                temporal_jumps.append(
                                    {
                                        "type": "flash_forward",
                                        "from_scene": i,
                                        "temporal_distance": curr_temporal
                                        - prev_temporal,
                                    }
                                )

                        prev_temporal = curr_temporal

                if flashbacks_detected > 0 or flash_forwards_detected > 0:
                    timeline_type = "non_linear"

            # Analyze time periods in the script
            time_distribution: dict[str, int] = {}
            location_timeline = []

            for scene in scenes:
                # Track time of day distribution
                time_of_day = scene["time_of_day"]
                if time_of_day:
                    time_distribution[time_of_day] = (
                        time_distribution.get(time_of_day, 0) + 1
                    )

                # Track location changes over time
                if scene["heading"]:
                    location_timeline.append(
                        {
                            "scene_order": scene["script_order"],
                            "temporal_order": scene["temporal_order"],
                            "heading": scene["heading"],
                            "time_of_day": time_of_day,
                        }
                    )

            # Group consecutive scenes by time period
            current_period = None
            period_start = 0

            for i, scene in enumerate(scenes):
                tod = scene["time_of_day"] or "UNSPECIFIED"

                if current_period != tod:
                    if current_period is not None:
                        time_periods.append(
                            {
                                "time_of_day": current_period,
                                "start_scene": period_start,
                                "end_scene": i - 1,
                                "scene_count": i - period_start,
                            }
                        )
                    current_period = tod
                    period_start = i

            # Add final period
            if current_period is not None:
                time_periods.append(
                    {
                        "time_of_day": current_period,
                        "start_scene": period_start,
                        "end_scene": len(scenes) - 1,
                        "scene_count": len(scenes) - period_start,
                    }
                )

            # Check for flashback sequences using scene dependencies
            flashback_sequences = []
            if include_flashbacks:
                dependency_query = """
                    SELECT sd.*,
                           s1.script_order as from_order, s1.heading as from_heading,
                           s2.script_order as to_order, s2.heading as to_heading
                    FROM scene_dependencies sd
                    JOIN scenes s1 ON s1.id = sd.from_scene_id
                    JOIN scenes s2 ON s2.id = sd.to_scene_id
                    JOIN nodes n1 ON n1.entity_id = s1.id
                    JOIN edges e1
                        ON e1.to_node_id = n1.id AND e1.edge_type = 'HAS_SCENE'
                    JOIN nodes sn ON sn.id = e1.from_node_id AND sn.entity_id = ?
                    WHERE sd.dependency_type = 'flashback_to'
                """
                dep_cursor = connection.execute(dependency_query, (script_id,))
                for dep in dep_cursor:
                    flashback_sequences.append(
                        {
                            "from_scene": dep["from_order"],
                            "to_scene": dep["to_order"],
                            "strength": dep["strength"],
                            "description": dep["description"],
                        }
                    )

            # Build final analysis
            result = {
                "script_id": script_id,
                "timeline_type": timeline_type,
                "total_scenes": len(scenes),
                "has_temporal_ordering": has_temporal_order,
                "time_distribution": time_distribution,
                "time_periods": time_periods,
                "temporal_jumps": temporal_jumps if include_flashbacks else [],
            }

            if include_flashbacks:
                result.update(
                    {
                        "flashbacks_detected": flashbacks_detected,
                        "flash_forwards_detected": flash_forwards_detected,
                        "flashback_sequences": flashback_sequences,
                    }
                )
            else:
                result.update(
                    {
                        "flashbacks_detected": None,
                        "flash_forwards_detected": None,
                        "flashback_sequences": [],
                    }
                )

            # Add narrative structure analysis
            if len(scenes) > 0:
                act_boundaries = {
                    "act_1_end": len(scenes) // 4,
                    "act_2_midpoint": len(scenes) // 2,
                    "act_2_end": (3 * len(scenes)) // 4,
                }

                result["narrative_structure"] = {
                    "estimated_acts": 3,
                    "act_boundaries": act_boundaries,
                    "scenes_per_act": {
                        "act_1": act_boundaries["act_1_end"],
                        "act_2": act_boundaries["act_2_end"]
                        - act_boundaries["act_1_end"],
                        "act_3": len(scenes) - act_boundaries["act_2_end"],
                    },
                }

            return result

    async def _tool_list_scripts(self, _args: dict[str, Any]) -> dict[str, Any]:
        """List all scripts."""
        scripts = []
        for script_id, script in self._scripts_cache.items():
            scripts.append(
                {
                    "script_id": script_id,
                    "title": script.title,
                    "source_file": script.source_file,
                }
            )

        return {
            "scripts": scripts,
            "total": len(scripts),
        }

    async def _tool_update_scene(self, args: dict[str, Any]) -> dict[str, Any]:
        """Update a scene."""
        script_id = args.get("script_id")
        scene_id = args.get("scene_id")

        if not script_id or scene_id is None:
            raise ValueError("script_id and scene_id are required")

        # Validate script exists and get full UUID
        script = self._validate_script_id(script_id)

        # Convert UUID objects to strings for database compatibility
        script_uuid = str(script.id)
        scene_id = str(scene_id)

        # Update scene in database
        from .database.connection import DatabaseConnection
        from .database.operations import GraphOperations

        with DatabaseConnection(str(self.config.get_database_path())) as connection:
            graph_ops = GraphOperations(connection)

            # First verify the scene belongs to this script using full UUID
            verify_query = """
                SELECT s.id, n.id as node_id
                FROM scenes s
                JOIN nodes n ON n.entity_id = s.id AND n.node_type = 'scene'
                JOIN edges e ON e.to_node_id = n.id AND e.edge_type = 'HAS_SCENE'
                JOIN nodes sn ON sn.id = e.from_node_id
                    AND sn.entity_id = ? AND sn.node_type = 'script'
                WHERE s.id = ?
            """
            cursor = connection.execute(verify_query, (script_uuid, scene_id))
            scene_row = cursor.fetchone()

            if not scene_row:
                raise ValueError(f"Scene {scene_id} not found in script {script_id}")

            scene_node_id = scene_row["node_id"]

            # Get update parameters
            heading = args.get("heading")
            action = args.get("action")
            dialogue_entries = args.get("dialogue", [])

            # Track changes made
            changes = {}

            # Update scene metadata using graph operations
            if heading or action:
                # Create metadata dict with only the fields accepted
                metadata = {}
                if heading:
                    metadata["heading"] = heading
                if action:
                    metadata["description"] = action

                success = graph_ops.update_scene_metadata(
                    scene_node_id=scene_node_id,
                    metadata=metadata,
                    merge=True,
                )
                if success:
                    if heading:
                        changes["heading"] = heading
                    if action:
                        changes["action"] = action

            # Handle dialogue updates
            if dialogue_entries:
                # Delete existing dialogue elements for this scene
                delete_dialogue_query = """
                    DELETE FROM scene_elements
                    WHERE scene_id = ? AND element_type = 'dialogue'
                """
                connection.execute(delete_dialogue_query, (scene_id,))

                # Insert new dialogue entries
                dialogue_count = 0
                for entry in dialogue_entries:
                    character_name = entry.get("character")
                    text = entry.get("text")
                    parenthetical = entry.get("parenthetical")

                    if character_name and text:
                        # Find or create character
                        char_query = """
                            SELECT c.id FROM characters c
                            JOIN nodes cn ON cn.entity_id = c.id
                            JOIN edges e
                                ON e.to_node_id = cn.id
                                AND e.edge_type = 'HAS_CHARACTER'
                            JOIN nodes sn
                                ON sn.id = e.from_node_id AND sn.entity_id = ?
                            WHERE UPPER(c.name) = UPPER(?)
                        """
                        char_cursor = connection.execute(
                            char_query, (script_id, character_name)
                        )
                        char_row = char_cursor.fetchone()

                        if char_row:
                            character_id = char_row["id"]
                        else:
                            # Create new character
                            from uuid import uuid4

                            character_id = str(uuid4())

                            insert_char_query = """
                                INSERT INTO characters (
                                    id, script_id, name, description,
                                    created_at, updated_at
                                ) VALUES (?, ?, ?, '', datetime('now'), datetime('now'))
                            """
                            connection.execute(
                                insert_char_query,
                                (character_id, script_uuid, character_name.upper()),
                            )

                            # Add to graph
                            from uuid import UUID

                            from .models import Character

                            # Get script node ID using the full UUID
                            script_nodes = graph_ops.graph.find_nodes(
                                node_type="script", entity_id=script_uuid
                            )
                            if not script_nodes:
                                raise ValueError(f"Script {script_id} not found")

                            script_node_id = script_nodes[0].id

                            graph_ops.create_character_node(
                                Character(
                                    id=UUID(character_id),
                                    name=character_name.upper(),
                                    description="",
                                ),
                                script_node_id,
                            )

                        # Insert dialogue
                        from uuid import uuid4

                        dialogue_id = str(uuid4())

                        insert_dialogue_query = """
                            INSERT INTO scene_elements (
                                id, element_type, text, raw_text, scene_id,
                                order_in_scene, character_id, character_name,
                                created_at, updated_at
                            ) VALUES (
                                ?, 'dialogue', ?, ?, ?, ?, ?, ?,
                                datetime('now'), datetime('now')
                            )
                        """
                        connection.execute(
                            insert_dialogue_query,
                            (
                                dialogue_id,
                                text,
                                text,  # raw_text
                                scene_id,
                                dialogue_count,
                                character_id,
                                character_name.upper(),
                            ),
                        )
                        dialogue_count += 1

                        # Insert parenthetical if provided
                        if parenthetical:
                            paren_id = str(uuid4())
                            insert_paren_query = """
                                INSERT INTO scene_elements (
                                    id, element_type, text, raw_text, scene_id,
                                    order_in_scene, associated_dialogue_id,
                                    created_at, updated_at
                                ) VALUES (
                                    ?, 'parenthetical', ?, ?, ?, ?, ?,
                                    datetime('now'), datetime('now')
                                )
                            """
                            connection.execute(
                                insert_paren_query,
                                (
                                    paren_id,
                                    parenthetical,
                                    f"({parenthetical})",
                                    scene_id,
                                    dialogue_count,
                                    dialogue_id,
                                ),
                            )
                            dialogue_count += 1

                changes["dialogue"] = f"Updated with {len(dialogue_entries)} entries"

                # TODO: Update character appearances in graph
                # This requires extracting character names and script_node_id

            return {
                "script_id": script_id,
                "scene_id": scene_id,
                "updated": True,
                "changes": changes,
            }

    async def _tool_delete_scene(self, args: dict[str, Any]) -> dict[str, Any]:
        """Delete a scene."""
        script_id = args.get("script_id")
        scene_id = args.get("scene_id")

        if not script_id or scene_id is None:
            raise ValueError("script_id and scene_id are required")

        # Validate script exists and get full UUID
        script = self._validate_script_id(script_id)

        # Convert UUID objects to strings for database compatibility
        script_uuid = str(script.id)
        scene_id = str(scene_id)

        # Delete scene from database
        from .database.connection import DatabaseConnection
        from .database.operations import GraphOperations

        with DatabaseConnection(str(self.config.get_database_path())) as connection:
            graph_ops = GraphOperations(connection)

            # First verify the scene belongs to this script using full UUID
            verify_query = """
                SELECT s.id, s.script_order, n.id as node_id
                FROM scenes s
                JOIN nodes n ON n.entity_id = s.id AND n.node_type = 'scene'
                JOIN edges e ON e.to_node_id = n.id AND e.edge_type = 'HAS_SCENE'
                JOIN nodes sn ON sn.id = e.from_node_id
                    AND sn.entity_id = ? AND sn.node_type = 'script'
                WHERE s.id = ?
            """
            cursor = connection.execute(verify_query, (script_uuid, scene_id))
            scene_row = cursor.fetchone()

            if not scene_row:
                raise ValueError(f"Scene {scene_id} not found in script {script_id}")

            scene_node_id = scene_row["node_id"]
            deleted_script_order = scene_row["script_order"]

            # Use graph operations to delete with reference integrity
            success = graph_ops.delete_scene_with_references(scene_node_id)

            if not success:
                raise ValueError(f"Failed to delete scene {scene_id}")

            # Get remaining scenes that need reordering
            reorder_query = """
                SELECT s.id, s.script_order, n.id as node_id
                FROM scenes s
                JOIN nodes n ON n.entity_id = s.id AND n.node_type = 'scene'
                JOIN edges e ON e.to_node_id = n.id AND e.edge_type = 'HAS_SCENE'
                JOIN nodes sn ON sn.id = e.from_node_id
                    AND sn.entity_id = ? AND sn.node_type = 'script'
                WHERE s.script_order > ?
                ORDER BY s.script_order
            """
            reorder_cursor = connection.execute(
                reorder_query, (script_uuid, deleted_script_order)
            )
            scenes_to_reorder = reorder_cursor.fetchall()

            # Update script_order for remaining scenes
            for i, scene in enumerate(scenes_to_reorder):
                new_order = deleted_script_order + i
                update_query = """
                    UPDATE scenes
                    SET script_order = ?, updated_at = datetime('now')
                    WHERE id = ?
                """
                connection.execute(update_query, (new_order, scene["id"]))

            return {
                "script_id": script_id,
                "scene_id": scene_id,
                "deleted": True,
                "scenes_reordered": len(scenes_to_reorder),
            }

    async def _tool_inject_scene(self, args: dict[str, Any]) -> dict[str, Any]:
        """Inject a new scene."""
        script_id = args.get("script_id")
        position = args.get("position")
        heading = args.get("heading")

        if not script_id or position is None or not heading:
            raise ValueError("script_id, position, and heading are required")

        # Convert script_id to string for database compatibility
        script_id = str(script_id)

        # Inject scene into database
        from uuid import uuid4

        from .database.connection import DatabaseConnection
        from .database.operations import GraphOperations
        from .models import Location, Scene

        # Validate script exists in cache and get actual script object
        script = self._validate_script_id(script_id)

        with DatabaseConnection(str(self.config.get_database_path())) as connection:
            graph_ops = GraphOperations(connection)

            # Verify script exists in database
            script_query = """
                SELECT n.id as node_id
                FROM nodes n
                WHERE n.entity_id = ? AND n.node_type = 'script'
            """
            cursor = connection.execute(script_query, (str(script.id),))
            script_row = cursor.fetchone()

            if not script_row:
                raise ValueError(f"Script {script_id} not found")

            script_node_id = script_row["node_id"]

            # Count existing scenes to validate position
            count_query = """
                SELECT COUNT(*) as scene_count
                FROM scenes s
                JOIN nodes n ON n.entity_id = s.id AND n.node_type = 'scene'
                JOIN edges e ON e.to_node_id = n.id AND e.edge_type = 'HAS_SCENE'
                WHERE e.from_node_id = ?
            """
            count_cursor = connection.execute(count_query, (script_node_id,))
            scene_count = count_cursor.fetchone()["scene_count"]

            # Validate position
            if position < 0 or position > scene_count:
                raise ValueError(
                    f"Invalid position {position}. Must be between 0 and {scene_count}"
                )

            # Parse scene heading to extract location info
            location = None
            time_of_day = None

            # Simple parsing of scene heading (e.g., "INT. COFFEE SHOP - DAY")
            import re

            heading_pattern = r"^(INT\.|EXT\.)\s+(.+?)(?:\s*-\s*(.+))?$"
            match = re.match(heading_pattern, heading.upper())

            if match:
                int_ext = match.group(1)
                location_name = match.group(2).strip()
                time_of_day = match.group(3).strip() if match.group(3) else None

                location = Location(
                    interior=int_ext == "INT.",
                    name=location_name,
                    time=time_of_day,
                    raw_text=heading,
                )

            # Create new scene
            scene_id = uuid4()
            scene = Scene(
                id=scene_id,
                location=location,
                heading=heading,
                description=args.get("action", ""),
                script_order=position,  # Will be adjusted after reordering
                script_id=script.id,  # Use actual script UUID from cache
                time_of_day=time_of_day,
            )

            # Get dialogue entries if provided
            dialogue_entries = args.get("dialogue", [])
            characters = []

            # Extract character names from dialogue
            for entry in dialogue_entries:
                char_name = entry.get("character")
                if char_name and char_name not in characters:
                    characters.append(char_name)

            # Use graph operations to inject the scene
            # Convert 0-based position to 1-based for inject_scene_at_position
            success = graph_ops.inject_scene_at_position(
                new_scene=scene,
                script_node_id=script_node_id,
                position=position + 1,  # Convert 0-based to 1-based
            )

            if not success:
                raise ValueError(f"Failed to inject scene at position {position}")

            # Add dialogue entries if provided
            if dialogue_entries:
                dialogue_count = 0
                for entry in dialogue_entries:
                    character_name = entry.get("character")
                    text = entry.get("text")
                    parenthetical = entry.get("parenthetical")

                    if character_name and text:
                        # Find character
                        char_query = """
                            SELECT c.id FROM characters c
                            JOIN nodes cn ON cn.entity_id = c.id
                            JOIN edges e
                                ON e.to_node_id = cn.id
                                AND e.edge_type = 'HAS_CHARACTER'
                            JOIN nodes sn
                                ON sn.id = e.from_node_id AND sn.entity_id = ?
                            WHERE UPPER(c.name) = UPPER(?)
                        """
                        char_cursor = connection.execute(
                            char_query, (script_id, character_name)
                        )
                        char_row = char_cursor.fetchone()

                        if char_row:
                            character_id = char_row["id"]

                            # Insert dialogue
                            dialogue_id = str(uuid4())

                            insert_dialogue_query = """
                                INSERT INTO scene_elements (
                                    id, element_type, text, raw_text, scene_id,
                                    order_in_scene, character_id, character_name,
                                    created_at, updated_at
                                ) VALUES (
                                    ?, 'dialogue', ?, ?, ?, ?, ?, ?,
                                    datetime('now'), datetime('now')
                                )
                            """
                            connection.execute(
                                insert_dialogue_query,
                                (
                                    dialogue_id,
                                    text,
                                    text,
                                    str(scene_id),
                                    dialogue_count,
                                    character_id,
                                    character_name.upper(),
                                ),
                            )
                            dialogue_count += 1

                            # Insert parenthetical if provided
                            if parenthetical:
                                paren_id = str(uuid4())
                                insert_paren_query = """
                                    INSERT INTO parentheticals (
                                        id, element_type, text, raw_text, scene_id,
                                        order_in_scene, associated_dialogue_id,
                                        created_at, updated_at
                                    ) VALUES (
                                        ?, 'parenthetical', ?, ?, ?, ?, ?,
                                        datetime('now'), datetime('now')
                                    )
                                """
                                connection.execute(
                                    insert_paren_query,
                                    (
                                        paren_id,
                                        parenthetical,
                                        f"({parenthetical})",
                                        str(scene_id),
                                        dialogue_count,
                                        dialogue_id,
                                    ),
                                )
                                dialogue_count += 1
>>>>>>> 7ea777b0

from .config import get_settings, load_settings, setup_logging_for_environment
from .mcp.server import ScriptRAGMCPServer


async def main() -> None:
    """Run the MCP server."""
    # Parse arguments if provided
    config_file = None
    if len(sys.argv) > 1:
        config_file = sys.argv[1]

    # Load configuration
    config = load_settings(config_file) if config_file else get_settings()

    # Setup logging
    setup_logging_for_environment(config)

    # Create and start server
    server = ScriptRAGMCPServer(config)
    await server.start()


def run_server() -> None:
    """Entry point for MCP server."""
    asyncio.run(main())


if __name__ == "__main__":
    run_server()<|MERGE_RESOLUTION|>--- conflicted
+++ resolved
@@ -2,1868 +2,9 @@
 
 import asyncio
 import sys
-<<<<<<< HEAD
-=======
-import uuid
-from collections import OrderedDict
-from collections.abc import Awaitable, Callable
-from pathlib import Path
-from typing import Any
 
-import mcp.server.stdio
-import mcp.types as types
-from mcp.server import NotificationOptions, Server
-from mcp.server.models import InitializationOptions
-from pydantic import AnyUrl
-
-from . import ScriptRAG
-from .config import (
-    ScriptRAGSettings,
-    get_logger,
-    get_settings,
-    load_settings,
-    setup_logging_for_environment,
-)
-from .database.connection import DatabaseConnection
-from .database.graph import GraphDatabase, GraphEdge, GraphNode
-from .models import Script
-
-
-class ScriptRAGMCPServer:
-    """MCP server for ScriptRAG functionality."""
-
-    def __init__(self, config: ScriptRAGSettings):
-        """Initialize the MCP server.
-
-        Args:
-            config: ScriptRAG configuration settings
-        """
-        self.config = config
-        self.logger = get_logger(__name__)
-        self.scriptrag = ScriptRAG(config=config)
-        self.server: Server = Server("scriptrag")
-        self._scripts_cache: OrderedDict[str, Script] = OrderedDict()
-        self._max_cache_size = config.mcp.max_resources or 100
-
-        # Register handlers
-        self._register_handlers()
-
-        self.logger.info(
-            "ScriptRAG MCP server initialized",
-            host=config.mcp.host,
-            port=config.mcp.port,
-            max_resources=config.mcp.max_resources,
-        )
-
-    def _register_handlers(self) -> None:
-        """Register all MCP handlers."""
-        # Tool handlers
-        self.server.request_handlers[types.CallToolRequest] = self._handle_tool_call
-
-        # Resource handlers
-        self.server.request_handlers[types.ListResourcesRequest] = (
-            self._handle_list_resources
-        )
-        self.server.request_handlers[types.ReadResourceRequest] = (
-            self._handle_read_resource
-        )
-
-        # Prompt handlers
-        self.server.request_handlers[types.ListPromptsRequest] = (
-            self._handle_list_prompts
-        )
-        self.server.request_handlers[types.GetPromptRequest] = self._handle_get_prompt
-
-        # Tool listing
-        self.server.request_handlers[types.ListToolsRequest] = self._handle_list_tools
-
-    async def start(self) -> None:
-        """Start the MCP server."""
-        self.logger.info(
-            "Starting MCP server",
-            host=self.config.mcp.host,
-            port=self.config.mcp.port,
-        )
-
-        # Run the server using stdio transport
-        async with mcp.server.stdio.stdio_server() as (read_stream, write_stream):
-            init_options = InitializationOptions(
-                server_name="scriptrag",
-                server_version=self._get_version(),
-                capabilities=self.server.get_capabilities(
-                    notification_options=NotificationOptions(),
-                    experimental_capabilities={},
-                ),
-            )
-            await self.server.run(
-                read_stream,
-                write_stream,
-                init_options,
-            )
-
-    async def stop(self) -> None:
-        """Stop the MCP server."""
-        self.logger.info("Stopping MCP server")
-        # Clean up any resources
-        self._scripts_cache.clear()
-
-    def _get_version(self) -> str:
-        """Get server version."""
-        from . import __version__
-
-        return __version__
-
-    def _add_to_cache(self, script_id: str, script: Script) -> None:
-        """Add a script to cache with size limit management.
-
-        Args:
-            script_id: Unique identifier for the script
-            script: Script object to cache
-        """
-        if len(self._scripts_cache) >= self._max_cache_size:
-            # Remove oldest entry
-            self._scripts_cache.popitem(last=False)
-        self._scripts_cache[script_id] = script
-
-    def _validate_script_id(self, script_id: str) -> Script:
-        """Validate and retrieve a script from cache.
-
-        Args:
-            script_id: Script identifier to validate
-
-        Returns:
-            Script object if found
-
-        Raises:
-            ValueError: If script_id not found in cache
-        """
-        if script_id not in self._scripts_cache:
-            raise ValueError(f"Script not found: {script_id}")
-        return self._scripts_cache[script_id]
-
-    def get_available_tools(self) -> list[dict[str, Any]]:
-        """Get list of available MCP tools.
-
-        Returns:
-            List of tool definitions
-        """
-        tools = [
-            {
-                "name": "parse_script",
-                "description": "Parse a screenplay file in Fountain format",
-                "inputSchema": {
-                    "type": "object",
-                    "properties": {
-                        "path": {
-                            "type": "string",
-                            "description": "Path to the Fountain file",
-                        },
-                        "title": {
-                            "type": "string",
-                            "description": "Optional title for the script",
-                        },
-                    },
-                    "required": ["path"],
-                },
-            },
-            {
-                "name": "search_scenes",
-                "description": "Search for scenes based on various criteria",
-                "inputSchema": {
-                    "type": "object",
-                    "properties": {
-                        "script_id": {
-                            "type": "string",
-                            "description": "Script ID to search within",
-                        },
-                        "query": {"type": "string", "description": "Search query text"},
-                        "location": {
-                            "type": "string",
-                            "description": "Filter by location",
-                        },
-                        "characters": {
-                            "type": "array",
-                            "items": {"type": "string"},
-                            "description": "Filter by character names",
-                        },
-                        "limit": {
-                            "type": "integer",
-                            "description": "Maximum results",
-                            "default": 10,
-                        },
-                    },
-                    "required": ["script_id"],
-                },
-            },
-            {
-                "name": "get_character_info",
-                "description": "Get information about a character",
-                "inputSchema": {
-                    "type": "object",
-                    "properties": {
-                        "script_id": {"type": "string", "description": "Script ID"},
-                        "character_name": {
-                            "type": "string",
-                            "description": "Character name",
-                        },
-                    },
-                    "required": ["script_id", "character_name"],
-                },
-            },
-            {
-                "name": "analyze_timeline",
-                "description": "Analyze the timeline and temporal flow of the script",
-                "inputSchema": {
-                    "type": "object",
-                    "properties": {
-                        "script_id": {
-                            "type": "string",
-                            "description": "Script ID to analyze",
-                        },
-                        "include_flashbacks": {
-                            "type": "boolean",
-                            "description": "Include flashback analysis",
-                            "default": True,
-                        },
-                    },
-                    "required": ["script_id"],
-                },
-            },
-            {
-                "name": "list_scripts",
-                "description": "List all parsed scripts in the database",
-                "inputSchema": {
-                    "type": "object",
-                    "properties": {},
-                },
-            },
-            {
-                "name": "update_scene",
-                "description": "Update a scene with new information",
-                "inputSchema": {
-                    "type": "object",
-                    "properties": {
-                        "script_id": {"type": "string", "description": "Script ID"},
-                        "scene_id": {
-                            "type": "integer",
-                            "description": "Scene ID to update",
-                        },
-                        "heading": {
-                            "type": "string",
-                            "description": "New scene heading",
-                        },
-                        "action": {"type": "string", "description": "New action text"},
-                        "dialogue": {
-                            "type": "array",
-                            "items": {
-                                "type": "object",
-                                "properties": {
-                                    "character": {"type": "string"},
-                                    "text": {"type": "string"},
-                                    "parenthetical": {"type": "string"},
-                                },
-                            },
-                            "description": "New dialogue entries",
-                        },
-                    },
-                    "required": ["script_id", "scene_id"],
-                },
-            },
-            {
-                "name": "delete_scene",
-                "description": "Delete a scene from the script",
-                "inputSchema": {
-                    "type": "object",
-                    "properties": {
-                        "script_id": {"type": "string", "description": "Script ID"},
-                        "scene_id": {
-                            "type": "integer",
-                            "description": "Scene ID to delete",
-                        },
-                    },
-                    "required": ["script_id", "scene_id"],
-                },
-            },
-            {
-                "name": "inject_scene",
-                "description": "Insert a new scene at a specific position",
-                "inputSchema": {
-                    "type": "object",
-                    "properties": {
-                        "script_id": {"type": "string", "description": "Script ID"},
-                        "position": {
-                            "type": "integer",
-                            "description": "Position to insert the scene",
-                        },
-                        "heading": {"type": "string", "description": "Scene heading"},
-                        "action": {"type": "string", "description": "Action text"},
-                        "dialogue": {
-                            "type": "array",
-                            "items": {
-                                "type": "object",
-                                "properties": {
-                                    "character": {"type": "string"},
-                                    "text": {"type": "string"},
-                                    "parenthetical": {"type": "string"},
-                                },
-                            },
-                            "description": "Dialogue entries",
-                        },
-                    },
-                    "required": ["script_id", "position", "heading"],
-                },
-            },
-            {
-                "name": "get_scene_details",
-                "description": "Get detailed information about a specific scene",
-                "inputSchema": {
-                    "type": "object",
-                    "properties": {
-                        "script_id": {"type": "string", "description": "Script ID"},
-                        "scene_id": {"type": "integer", "description": "Scene ID"},
-                    },
-                    "required": ["script_id", "scene_id"],
-                },
-            },
-            {
-                "name": "get_character_relationships",
-                "description": "Analyze relationships between characters",
-                "inputSchema": {
-                    "type": "object",
-                    "properties": {
-                        "script_id": {"type": "string", "description": "Script ID"},
-                        "character_name": {
-                            "type": "string",
-                            "description": "Optional: focus on specific character",
-                        },
-                    },
-                    "required": ["script_id"],
-                },
-            },
-            # Script Bible and Continuity Management Tools
-            {
-                "name": "create_series_bible",
-                "description": "Create a new script bible for continuity management",
-                "inputSchema": {
-                    "type": "object",
-                    "properties": {
-                        "script_id": {"type": "string", "description": "Script ID"},
-                        "title": {"type": "string", "description": "Bible title"},
-                        "description": {
-                            "type": "string",
-                            "description": "Bible description",
-                        },
-                        "bible_type": {
-                            "type": "string",
-                            "enum": ["series", "movie", "anthology"],
-                            "description": "Type of bible",
-                            "default": "series",
-                        },
-                        "created_by": {"type": "string", "description": "Creator name"},
-                    },
-                    "required": ["script_id", "title"],
-                },
-            },
-            {
-                "name": "create_character_profile",
-                "description": "Create or update a character profile in the bible",
-                "inputSchema": {
-                    "type": "object",
-                    "properties": {
-                        "character_id": {
-                            "type": "string",
-                            "description": "Character ID",
-                        },
-                        "script_id": {"type": "string", "description": "Script ID"},
-                        "age": {"type": "integer", "description": "Character age"},
-                        "occupation": {"type": "string", "description": "Occupation"},
-                        "background": {
-                            "type": "string",
-                            "description": "Background story",
-                        },
-                        "goals": {"type": "string", "description": "Character goals"},
-                        "fears": {"type": "string", "description": "Character fears"},
-                        "character_arc": {
-                            "type": "string",
-                            "description": "Character development arc",
-                        },
-                    },
-                    "required": ["character_id", "script_id"],
-                },
-            },
-            {
-                "name": "add_world_element",
-                "description": "Add a world-building element to the script bible",
-                "inputSchema": {
-                    "type": "object",
-                    "properties": {
-                        "script_id": {"type": "string", "description": "Script ID"},
-                        "element_type": {
-                            "type": "string",
-                            "enum": [
-                                "location",
-                                "technology",
-                                "culture",
-                                "history",
-                                "rule",
-                                "other",
-                            ],
-                            "description": "Type of world element",
-                        },
-                        "name": {"type": "string", "description": "Element name"},
-                        "description": {
-                            "type": "string",
-                            "description": "Element description",
-                        },
-                        "importance_level": {
-                            "type": "integer",
-                            "minimum": 1,
-                            "maximum": 5,
-                            "description": "Importance level (1-5)",
-                        },
-                    },
-                    "required": ["script_id", "element_type", "name"],
-                },
-            },
-            {
-                "name": "create_timeline_event",
-                "description": "Add an event to the story timeline",
-                "inputSchema": {
-                    "type": "object",
-                    "properties": {
-                        "timeline_id": {"type": "string", "description": "Timeline ID"},
-                        "script_id": {"type": "string", "description": "Script ID"},
-                        "event_name": {"type": "string", "description": "Event name"},
-                        "event_type": {
-                            "type": "string",
-                            "enum": [
-                                "story",
-                                "backstory",
-                                "flashback",
-                                "flashforward",
-                                "parallel",
-                            ],
-                            "description": "Type of event",
-                        },
-                        "description": {
-                            "type": "string",
-                            "description": "Event description",
-                        },
-                        "story_date": {
-                            "type": "string",
-                            "description": "Date in story time",
-                        },
-                        "episode_id": {
-                            "type": "string",
-                            "description": "Episode ID where event occurs",
-                        },
-                    },
-                    "required": [
-                        "timeline_id",
-                        "script_id",
-                        "event_name",
-                        "event_type",
-                    ],
-                },
-            },
-            {
-                "name": "check_continuity",
-                "description": "Run continuity validation checks on the script",
-                "inputSchema": {
-                    "type": "object",
-                    "properties": {
-                        "script_id": {"type": "string", "description": "Script ID"},
-                        "create_notes": {
-                            "type": "boolean",
-                            "description": "Create continuity notes for issues found",
-                            "default": False,
-                        },
-                    },
-                    "required": ["script_id"],
-                },
-            },
-            {
-                "name": "add_character_knowledge",
-                "description": "Track character knowledge at different story points",
-                "inputSchema": {
-                    "type": "object",
-                    "properties": {
-                        "script_id": {"type": "string", "description": "Script ID"},
-                        "character_name": {
-                            "type": "string",
-                            "description": "Character name",
-                        },
-                        "knowledge_type": {
-                            "type": "string",
-                            "enum": [
-                                "fact",
-                                "secret",
-                                "skill",
-                                "relationship",
-                                "location",
-                                "event",
-                            ],
-                            "description": "Type of knowledge",
-                        },
-                        "knowledge_subject": {
-                            "type": "string",
-                            "description": "What the knowledge is about",
-                        },
-                        "knowledge_description": {
-                            "type": "string",
-                            "description": "Detailed description",
-                        },
-                        "acquired_episode": {
-                            "type": "string",
-                            "description": "Episode where knowledge was acquired",
-                        },
-                        "acquisition_method": {
-                            "type": "string",
-                            "description": "How the knowledge was acquired",
-                        },
-                    },
-                    "required": [
-                        "script_id",
-                        "character_name",
-                        "knowledge_type",
-                        "knowledge_subject",
-                    ],
-                },
-            },
-            {
-                "name": "get_continuity_report",
-                "description": "Generate a comprehensive continuity report",
-                "inputSchema": {
-                    "type": "object",
-                    "properties": {
-                        "script_id": {"type": "string", "description": "Script ID"},
-                    },
-                    "required": ["script_id"],
-                },
-            },
-            {
-                "name": "list_mentors",
-                "description": "List all available screenplay analysis mentors",
-                "inputSchema": {
-                    "type": "object",
-                    "properties": {},
-                    "required": [],
-                },
-            },
-            {
-                "name": "analyze_script_with_mentor",
-                "description": "Analyze a screenplay using a specific mentor",
-                "inputSchema": {
-                    "type": "object",
-                    "properties": {
-                        "script_id": {
-                            "type": "string",
-                            "description": "Script ID to analyze",
-                        },
-                        "mentor_name": {
-                            "type": "string",
-                            "description": "Name of the mentor to use",
-                        },
-                        "config": {
-                            "type": "object",
-                            "description": "Optional mentor configuration",
-                            "additionalProperties": True,
-                        },
-                        "save_results": {
-                            "type": "boolean",
-                            "description": "Whether to save results to database",
-                            "default": True,
-                        },
-                    },
-                    "required": ["script_id", "mentor_name"],
-                },
-            },
-            {
-                "name": "get_mentor_results",
-                "description": "Get previous mentor analysis results for a script",
-                "inputSchema": {
-                    "type": "object",
-                    "properties": {
-                        "script_id": {"type": "string", "description": "Script ID"},
-                        "mentor_name": {
-                            "type": "string",
-                            "description": "Optional: filter by mentor name",
-                        },
-                        "limit": {
-                            "type": "integer",
-                            "description": "Maximum number of results",
-                            "default": 10,
-                            "minimum": 1,
-                            "maximum": 100,
-                        },
-                    },
-                    "required": ["script_id"],
-                },
-            },
-            {
-                "name": "search_mentor_analyses",
-                "description": "Search mentor analysis findings",
-                "inputSchema": {
-                    "type": "object",
-                    "properties": {
-                        "query": {"type": "string", "description": "Search query"},
-                        "mentor_name": {
-                            "type": "string",
-                            "description": "Optional: filter by mentor name",
-                        },
-                        "category": {
-                            "type": "string",
-                            "description": "Optional: filter by analysis category",
-                        },
-                        "severity": {
-                            "type": "string",
-                            "enum": ["error", "warning", "suggestion", "info"],
-                            "description": "Optional: filter by severity level",
-                        },
-                        "limit": {
-                            "type": "integer",
-                            "description": "Maximum number of results",
-                            "default": 20,
-                            "minimum": 1,
-                            "maximum": 100,
-                        },
-                    },
-                    "required": ["query"],
-                },
-            },
-            {
-                "name": "get_mentor_statistics",
-                "description": "Get statistics about mentor analyses for a script",
-                "inputSchema": {
-                    "type": "object",
-                    "properties": {
-                        "script_id": {"type": "string", "description": "Script ID"},
-                    },
-                    "required": ["script_id"],
-                },
-            },
-        ]
-
-        # Filter based on configuration
-        if not self.config.mcp.enable_all_tools and hasattr(
-            self.config.mcp, "enabled_tools"
-        ):
-            enabled_names = self.config.mcp.enabled_tools
-            tools = [t for t in tools if t["name"] in enabled_names]
-
-        return tools
-
-    def get_available_resources(self) -> list[dict[str, Any]]:
-        """Get list of available MCP resources.
-
-        Returns:
-            List of resource definitions
-        """
-        return [
-            {
-                "uri": "screenplay://list",
-                "name": "Available Screenplays",
-                "description": "List of all parsed screenplays",
-                "mimeType": "application/json",
-            },
-            {
-                "uri": "screenplay://{script_id}",
-                "name": "Screenplay Details",
-                "description": "Full screenplay structure and metadata",
-                "mimeType": "application/json",
-            },
-            {
-                "uri": "scene://{script_id}/{scene_id}",
-                "name": "Scene Details",
-                "description": "Individual scene information",
-                "mimeType": "application/json",
-            },
-            {
-                "uri": "character://{script_id}/{character_name}",
-                "name": "Character Information",
-                "description": "Character details and relationships",
-                "mimeType": "application/json",
-            },
-            {
-                "uri": "timeline://{script_id}",
-                "name": "Script Timeline",
-                "description": "Temporal flow and structure",
-                "mimeType": "application/json",
-            },
-        ]
-
-    async def _handle_list_tools(
-        self, _request: types.ListToolsRequest
-    ) -> types.ServerResult:
-        """Handle list tools request."""
-        tools = self.get_available_tools()
-        return types.ServerResult(
-            types.ListToolsResult(
-                tools=[
-                    types.Tool(
-                        name=tool["name"],
-                        description=tool["description"],
-                        inputSchema=tool["inputSchema"],
-                    )
-                    for tool in tools
-                ]
-            )
-        )
-
-    async def _handle_tool_call(
-        self, request: types.CallToolRequest
-    ) -> types.ServerResult:
-        """Handle tool call request."""
-        tool_name = request.params.name
-        arguments = request.params.arguments or {}
-
-        self.logger.debug("Tool call", tool=tool_name, arguments=arguments)
-
-        try:
-            # Map tool names to handler methods
-            tool_handlers: dict[
-                str, Callable[[dict[str, Any]], Awaitable[dict[str, Any]]]
-            ] = {
-                "parse_script": self._tool_parse_script,
-                "search_scenes": self._tool_search_scenes,
-                "get_character_info": self._tool_get_character_info,
-                "analyze_timeline": self._tool_analyze_timeline,
-                "list_scripts": self._tool_list_scripts,
-                "update_scene": self._tool_update_scene,
-                "delete_scene": self._tool_delete_scene,
-                "inject_scene": self._tool_inject_scene,
-                "get_scene_details": self._tool_get_scene_details,
-                "get_character_relationships": self._tool_get_character_relationships,
-                # Script Bible tools
-                "create_series_bible": self._tool_create_series_bible,
-                "create_character_profile": self._tool_create_character_profile,
-                "add_world_element": self._tool_add_world_element,
-                "create_timeline_event": self._tool_create_timeline_event,
-                "check_continuity": self._tool_check_continuity,
-                "add_character_knowledge": self._tool_add_character_knowledge,
-                "get_continuity_report": self._tool_get_continuity_report,
-                # Mentor tools
-                "list_mentors": self._tool_list_mentors,
-                "analyze_script_with_mentor": self._tool_analyze_script_with_mentor,
-                "get_mentor_results": self._tool_get_mentor_results,
-                "search_mentor_analyses": self._tool_search_mentor_analyses,
-                "get_mentor_statistics": self._tool_get_mentor_statistics,
-            }
-
-            if tool_name not in tool_handlers:
-                raise ValueError(f"Unknown tool: {tool_name}")
-
-            result = await tool_handlers[tool_name](arguments)
-
-            return types.ServerResult(
-                types.CallToolResult(
-                    content=[
-                        types.TextContent(
-                            type="text", text=json.dumps(result, indent=2)
-                        )
-                    ],
-                    isError=False,
-                )
-            )
-
-        except Exception as e:
-            self.logger.error("Tool call failed", tool=tool_name, error=str(e))
-            return types.ServerResult(
-                types.CallToolResult(
-                    content=[types.TextContent(type="text", text=str(e))],
-                    isError=True,
-                )
-            )
-
-    async def _tool_parse_script(self, args: dict[str, Any]) -> dict[str, Any]:
-        """Parse a screenplay file."""
-        path_str = args.get("path")
-        if not path_str:
-            raise ValueError("path is required")
-
-        # Validate file path for security
-        path = Path(path_str).resolve()
-
-        # Check if file exists
-        if not path.exists():
-            raise ValueError(f"File not found: {path_str}")
-
-        # Check if it's a file (not directory)
-        if not path.is_file():
-            raise ValueError(f"Path is not a file: {path_str}")
-
-        # Check file extension
-        if path.suffix.lower() not in [".fountain", ".spmd", ".txt"]:
-            raise ValueError(
-                f"Invalid file type: {path.suffix}. Expected .fountain, .spmd, or .txt"
-            )
-
-        title = args.get("title")
-
-        # Parse the script
-        script = self.scriptrag.parse_fountain(str(path))
-        if title:
-            script.title = title
-
-        # Cache the script with UUID to prevent collisions
-        script_id = f"script_{uuid.uuid4().hex[:8]}"
-        self._add_to_cache(script_id, script)
-
-        return {
-            "script_id": script_id,
-            "title": script.title,
-            "source_file": script.source_file,
-            "scenes_count": len(script.scenes) if hasattr(script, "scenes") else 0,
-            "characters": (
-                list(script.characters) if hasattr(script, "characters") else []
-            ),
-        }
-
-    async def _tool_search_scenes(self, args: dict[str, Any]) -> dict[str, Any]:
-        """Search for scenes."""
-        script_id = args.get("script_id")
-        if not script_id:
-            raise ValueError("script_id is required")
-
-        # Validate script exists and get full UUID
-        script = self._validate_script_id(script_id)
-
-        # Get search criteria
-        query = args.get("query")
-        location = args.get("location")
-        characters = args.get("characters", [])
-        limit = args.get("limit", 10)
-
-        # Search scenes in database
-        from .database.connection import DatabaseConnection
-
-        with DatabaseConnection(str(self.config.get_database_path())) as connection:
-            # Build search conditions
-            conditions = []
-            params = []
-
-            # Base query to find scenes for this script
-            base_query = """
-                SELECT DISTINCT s.*, n.properties_json as properties
-                FROM scenes s
-                JOIN nodes n ON n.entity_id = s.id AND n.node_type = 'scene'
-                JOIN edges e ON e.to_node_id = n.id AND e.edge_type = 'HAS_SCENE'
-                JOIN nodes script_n ON script_n.id = e.from_node_id
-                    AND script_n.entity_id = ? AND script_n.node_type = 'script'
-                WHERE 1=1
-            """
-            params.append(str(script.id))  # Use full UUID instead of truncated ID
-
-            # Add text search if query provided
-            if query:
-                conditions.append("(s.heading LIKE ? OR s.description LIKE ?)")
-                params.extend([f"%{query}%", f"%{query}%"])
-
-            # Add location filter
-            if location:
-                conditions.append("""
-                    EXISTS (
-                        SELECT 1 FROM edges loc_e
-                        JOIN nodes loc_n ON loc_n.id = loc_e.to_node_id
-                        WHERE loc_e.from_node_id = n.id
-                        AND loc_e.edge_type = 'AT_LOCATION'
-                        AND UPPER(loc_n.label) LIKE UPPER(?)
-                    )
-                """)
-                params.append(f"%{location}%")
-
-            # Add character filter
-            if characters:
-                char_conditions = []
-                for char_name in characters:
-                    char_conditions.append("""
-                        EXISTS (
-                            SELECT 1 FROM edges char_e
-                            JOIN nodes char_n ON char_n.id = char_e.from_node_id
-                            WHERE char_e.to_node_id = n.id
-                            AND char_e.edge_type = 'APPEARS_IN'
-                            AND char_n.node_type = 'character'
-                            AND UPPER(char_n.label) LIKE UPPER(?)
-                        )
-                    """)
-                    params.append(f"%{char_name}%")
-
-                if char_conditions:
-                    conditions.append(f"({' OR '.join(char_conditions)})")
-
-            # Combine conditions
-            if conditions:
-                base_query += " AND " + " AND ".join(conditions)
-
-            # Add ordering and limit
-            base_query += " ORDER BY s.script_order LIMIT ?"
-            params.append(limit)
-
-            # Execute query
-            cursor = connection.execute(base_query, tuple(params))
-            rows = cursor.fetchall()
-
-            # Format results
-            results = []
-            for row in rows:
-                scene_data = {
-                    "scene_id": row["id"],
-                    "heading": row["heading"],
-                    "description": row["description"],
-                    "script_order": row["script_order"],
-                    "temporal_order": row["temporal_order"],
-                    "logical_order": row["logical_order"],
-                    "time_of_day": row["time_of_day"],
-                }
-
-                # Get characters in scene
-                char_query = """
-                    SELECT DISTINCT c.name
-                    FROM characters c
-                    JOIN nodes cn
-                        ON cn.entity_id = c.id AND cn.node_type = 'character'
-                    JOIN edges e
-                        ON e.from_node_id = cn.id AND e.edge_type = 'APPEARS_IN'
-                    JOIN nodes sn ON sn.id = e.to_node_id AND sn.entity_id = ?
-                """
-                char_cursor = connection.execute(char_query, (row["id"],))
-                scene_data["characters"] = [r["name"] for r in char_cursor.fetchall()]
-
-                # Get location
-                loc_query = """
-                    SELECT l.label, l.properties_json
-                    FROM nodes l
-                    JOIN edges e
-                        ON e.to_node_id = l.id AND e.edge_type = 'AT_LOCATION'
-                    JOIN nodes sn ON sn.id = e.from_node_id AND sn.entity_id = ?
-                    LIMIT 1
-                """
-                loc_cursor = connection.execute(loc_query, (row["id"],))
-                loc_row = loc_cursor.fetchone()
-                if loc_row:
-                    # Try to get name from properties, fall back to label
-                    try:
-                        import json
-
-                        props = json.loads(loc_row["properties_json"])
-                        scene_data["location"] = props.get("name", loc_row["label"])
-                    except (json.JSONDecodeError, KeyError, TypeError):
-                        scene_data["location"] = loc_row["label"]
-                else:
-                    scene_data["location"] = None
-
-                results.append(scene_data)
-
-            return {
-                "script_id": script_id,
-                "results": results,
-                "total_matches": len(results),
-                "search_criteria": {
-                    "query": query,
-                    "location": location,
-                    "characters": characters,
-                },
-            }
-
-    async def _tool_get_character_info(self, args: dict[str, Any]) -> dict[str, Any]:
-        """Get character information."""
-        script_id = args.get("script_id")
-        character_name = args.get("character_name")
-
-        if not script_id or not character_name:
-            raise ValueError("script_id and character_name are required")
-
-        # Validate script exists
-        script = self._validate_script_id(script_id)
-
-        # Get character information from database
-        from .database.connection import DatabaseConnection
-
-        with DatabaseConnection(str(self.config.get_database_path())) as connection:
-            # Find character in this script using the actual script UUID
-            char_query = """
-                SELECT c.*, cn.id as node_id
-                FROM characters c
-                JOIN nodes cn
-                    ON cn.entity_id = c.id AND cn.node_type = 'character'
-                JOIN edges e
-                    ON e.to_node_id = cn.id AND e.edge_type = 'HAS_CHARACTER'
-                JOIN nodes sn ON sn.id = e.from_node_id
-                    AND sn.entity_id = ? AND sn.node_type = 'script'
-                WHERE UPPER(c.name) LIKE UPPER(?)
-                LIMIT 1
-            """
-            cursor = connection.execute(
-                char_query,
-                (str(script.id), f"%{character_name}%"),
-            )
-            char_row = cursor.fetchone()
-
-            if not char_row:
-                return {
-                    "script_id": script_id,
-                    "character_name": character_name,
-                    "scenes_count": 0,
-                    "dialogue_lines": 0,
-                    "relationships": [],
-                    "error": f"Character '{character_name}' not found in script",
-                }
-
-            character_id = char_row["id"]
-            char_node_id = char_row["node_id"]
-
-            # Get scene appearances
-            scene_query = """
-                SELECT COUNT(DISTINCT s.id) as scene_count
-                FROM scenes s
-                JOIN nodes sn
-                    ON sn.entity_id = s.id AND sn.node_type = 'scene'
-                JOIN edges e
-                    ON e.to_node_id = sn.id AND e.edge_type = 'APPEARS_IN'
-                WHERE e.from_node_id = ?
-            """
-            scene_cursor = connection.execute(scene_query, (char_node_id,))
-            scene_count = scene_cursor.fetchone()["scene_count"]
-
-            # Get dialogue count from scene_elements
-            dialogue_query = """
-                SELECT COUNT(*) as dialogue_count
-                FROM scene_elements se
-                WHERE se.character_id = ? AND se.element_type = 'dialogue'
-            """
-            dialogue_cursor = connection.execute(dialogue_query, (character_id,))
-            dialogue_count = dialogue_cursor.fetchone()["dialogue_count"]
-
-            # Get character relationships
-            relationships = []
-
-            # Get characters this character speaks to
-            speaks_to_query = """
-                SELECT DISTINCT c2.name, COUNT(*) as interaction_count
-                FROM edges e
-                JOIN nodes cn2
-                    ON cn2.id = e.to_node_id AND cn2.node_type = 'character'
-                JOIN characters c2 ON c2.id = cn2.entity_id
-                WHERE e.from_node_id = ? AND e.edge_type = 'SPEAKS_TO'
-                GROUP BY c2.name
-                ORDER BY interaction_count DESC
-                LIMIT 10
-            """
-            speaks_cursor = connection.execute(speaks_to_query, (char_node_id,))
-            for row in speaks_cursor:
-                relationships.append(
-                    {
-                        "character": row["name"],
-                        "relationship_type": "speaks_to",
-                        "interaction_count": row["interaction_count"],
-                    }
-                )
-
-            # Get characters that speak to this character
-            spoken_to_query = """
-                SELECT DISTINCT c2.name, COUNT(*) as interaction_count
-                FROM edges e
-                JOIN nodes cn2
-                    ON cn2.id = e.from_node_id AND cn2.node_type = 'character'
-                JOIN characters c2 ON c2.id = cn2.entity_id
-                WHERE e.to_node_id = ? AND e.edge_type = 'SPEAKS_TO'
-                GROUP BY c2.name
-                ORDER BY interaction_count DESC
-                LIMIT 10
-            """
-            spoken_cursor = connection.execute(spoken_to_query, (char_node_id,))
-            for row in spoken_cursor:
-                # Check if we already have this relationship
-                existing = next(
-                    (r for r in relationships if r["character"] == row["name"]), None
-                )
-                if existing:
-                    existing["relationship_type"] = "mutual_dialogue"
-                    existing["interaction_count"] += row["interaction_count"]
-                else:
-                    relationships.append(
-                        {
-                            "character": row["name"],
-                            "relationship_type": "spoken_to_by",
-                            "interaction_count": row["interaction_count"],
-                        }
-                    )
-
-            # Get co-appearances in scenes
-            coappear_query = """
-                SELECT c2.name, COUNT(DISTINCT s.id) as shared_scenes
-                FROM edges e1
-                JOIN nodes sn ON sn.id = e1.to_node_id AND sn.node_type = 'scene'
-                JOIN scenes s ON s.id = sn.entity_id
-                JOIN edges e2
-                    ON e2.to_node_id = sn.id AND e2.edge_type = 'APPEARS_IN'
-                JOIN nodes cn2
-                    ON cn2.id = e2.from_node_id AND cn2.node_type = 'character'
-                JOIN characters c2 ON c2.id = cn2.entity_id
-                WHERE e1.from_node_id = ? AND e1.edge_type = 'APPEARS_IN'
-                    AND cn2.id != ?
-                GROUP BY c2.name
-                ORDER BY shared_scenes DESC
-                LIMIT 10
-            """
-            coappear_cursor = connection.execute(
-                coappear_query, (char_node_id, char_node_id)
-            )
-            for row in coappear_cursor:
-                # Find existing relationship or create new
-                existing = next(
-                    (r for r in relationships if r["character"] == row["name"]), None
-                )
-                if existing:
-                    existing["shared_scenes"] = row["shared_scenes"]
-                else:
-                    relationships.append(
-                        {
-                            "character": row["name"],
-                            "relationship_type": "appears_with",
-                            "shared_scenes": row["shared_scenes"],
-                        }
-                    )
-
-            # Calculate character arc info
-            first_last_query = """
-                SELECT MIN(s.script_order) as first_appearance,
-                       MAX(s.script_order) as last_appearance
-                FROM scenes s
-                JOIN nodes sn
-                    ON sn.entity_id = s.id AND sn.node_type = 'scene'
-                JOIN edges e
-                    ON e.to_node_id = sn.id AND e.edge_type = 'APPEARS_IN'
-                WHERE e.from_node_id = ?
-            """
-            arc_cursor = connection.execute(first_last_query, (char_node_id,))
-            arc_row = arc_cursor.fetchone()
-
-            return {
-                "script_id": script_id,
-                "character_name": char_row["name"],
-                "character_id": character_id,
-                "description": char_row["description"],
-                "scenes_count": scene_count,
-                "dialogue_lines": dialogue_count,
-                "first_appearance": arc_row["first_appearance"] if arc_row else None,
-                "last_appearance": arc_row["last_appearance"] if arc_row else None,
-                "relationships": relationships,
-            }
-
-    async def _tool_analyze_timeline(self, args: dict[str, Any]) -> dict[str, Any]:
-        """Analyze script timeline."""
-        script_id = args.get("script_id")
-        if not script_id:
-            raise ValueError("script_id is required")
-
-        # Validate script exists
-        script = self._validate_script_id(script_id)
-
-        include_flashbacks = args.get("include_flashbacks", True)
-
-        # Analyze timeline from database
-        from .database.connection import DatabaseConnection
-
-        with DatabaseConnection(str(self.config.get_database_path())) as connection:
-            # Get all scenes in script using the actual script UUID
-            scenes_query = """
-                SELECT s.*, n.properties_json as properties
-                FROM scenes s
-                JOIN nodes n ON n.entity_id = s.id AND n.node_type = 'scene'
-                JOIN edges e ON e.to_node_id = n.id AND e.edge_type = 'HAS_SCENE'
-                JOIN nodes sn ON sn.id = e.from_node_id
-                    AND sn.entity_id = ? AND sn.node_type = 'script'
-                ORDER BY s.script_order
-            """
-            cursor = connection.execute(scenes_query, (str(script.id),))
-            scenes = cursor.fetchall()
-
-            # Analyze timeline structure
-            timeline_type = "linear"
-            flashbacks_detected = 0
-            flash_forwards_detected = 0
-            time_periods = []
-            temporal_jumps = []
-
-            # Check if we have temporal ordering different from script ordering
-            has_temporal_order = any(s["temporal_order"] is not None for s in scenes)
-
-            if has_temporal_order:
-                # Analyze temporal structure
-                script_to_temporal = {}
-                for scene in scenes:
-                    if scene["temporal_order"] is not None:
-                        script_to_temporal[scene["script_order"]] = scene[
-                            "temporal_order"
-                        ]
-
-                # Detect non-linear storytelling
-                prev_temporal = None
-                for i, scene in enumerate(scenes):
-                    if scene["temporal_order"] is not None:
-                        curr_temporal = scene["temporal_order"]
-
-                        if prev_temporal is not None:
-                            # Check for temporal jumps
-                            if curr_temporal < prev_temporal:
-                                flashbacks_detected += 1
-                                temporal_jumps.append(
-                                    {
-                                        "type": "flashback",
-                                        "from_scene": i,
-                                        "temporal_distance": prev_temporal
-                                        - curr_temporal,
-                                    }
-                                )
-                            elif curr_temporal > prev_temporal + 1:
-                                flash_forwards_detected += 1
-                                temporal_jumps.append(
-                                    {
-                                        "type": "flash_forward",
-                                        "from_scene": i,
-                                        "temporal_distance": curr_temporal
-                                        - prev_temporal,
-                                    }
-                                )
-
-                        prev_temporal = curr_temporal
-
-                if flashbacks_detected > 0 or flash_forwards_detected > 0:
-                    timeline_type = "non_linear"
-
-            # Analyze time periods in the script
-            time_distribution: dict[str, int] = {}
-            location_timeline = []
-
-            for scene in scenes:
-                # Track time of day distribution
-                time_of_day = scene["time_of_day"]
-                if time_of_day:
-                    time_distribution[time_of_day] = (
-                        time_distribution.get(time_of_day, 0) + 1
-                    )
-
-                # Track location changes over time
-                if scene["heading"]:
-                    location_timeline.append(
-                        {
-                            "scene_order": scene["script_order"],
-                            "temporal_order": scene["temporal_order"],
-                            "heading": scene["heading"],
-                            "time_of_day": time_of_day,
-                        }
-                    )
-
-            # Group consecutive scenes by time period
-            current_period = None
-            period_start = 0
-
-            for i, scene in enumerate(scenes):
-                tod = scene["time_of_day"] or "UNSPECIFIED"
-
-                if current_period != tod:
-                    if current_period is not None:
-                        time_periods.append(
-                            {
-                                "time_of_day": current_period,
-                                "start_scene": period_start,
-                                "end_scene": i - 1,
-                                "scene_count": i - period_start,
-                            }
-                        )
-                    current_period = tod
-                    period_start = i
-
-            # Add final period
-            if current_period is not None:
-                time_periods.append(
-                    {
-                        "time_of_day": current_period,
-                        "start_scene": period_start,
-                        "end_scene": len(scenes) - 1,
-                        "scene_count": len(scenes) - period_start,
-                    }
-                )
-
-            # Check for flashback sequences using scene dependencies
-            flashback_sequences = []
-            if include_flashbacks:
-                dependency_query = """
-                    SELECT sd.*,
-                           s1.script_order as from_order, s1.heading as from_heading,
-                           s2.script_order as to_order, s2.heading as to_heading
-                    FROM scene_dependencies sd
-                    JOIN scenes s1 ON s1.id = sd.from_scene_id
-                    JOIN scenes s2 ON s2.id = sd.to_scene_id
-                    JOIN nodes n1 ON n1.entity_id = s1.id
-                    JOIN edges e1
-                        ON e1.to_node_id = n1.id AND e1.edge_type = 'HAS_SCENE'
-                    JOIN nodes sn ON sn.id = e1.from_node_id AND sn.entity_id = ?
-                    WHERE sd.dependency_type = 'flashback_to'
-                """
-                dep_cursor = connection.execute(dependency_query, (script_id,))
-                for dep in dep_cursor:
-                    flashback_sequences.append(
-                        {
-                            "from_scene": dep["from_order"],
-                            "to_scene": dep["to_order"],
-                            "strength": dep["strength"],
-                            "description": dep["description"],
-                        }
-                    )
-
-            # Build final analysis
-            result = {
-                "script_id": script_id,
-                "timeline_type": timeline_type,
-                "total_scenes": len(scenes),
-                "has_temporal_ordering": has_temporal_order,
-                "time_distribution": time_distribution,
-                "time_periods": time_periods,
-                "temporal_jumps": temporal_jumps if include_flashbacks else [],
-            }
-
-            if include_flashbacks:
-                result.update(
-                    {
-                        "flashbacks_detected": flashbacks_detected,
-                        "flash_forwards_detected": flash_forwards_detected,
-                        "flashback_sequences": flashback_sequences,
-                    }
-                )
-            else:
-                result.update(
-                    {
-                        "flashbacks_detected": None,
-                        "flash_forwards_detected": None,
-                        "flashback_sequences": [],
-                    }
-                )
-
-            # Add narrative structure analysis
-            if len(scenes) > 0:
-                act_boundaries = {
-                    "act_1_end": len(scenes) // 4,
-                    "act_2_midpoint": len(scenes) // 2,
-                    "act_2_end": (3 * len(scenes)) // 4,
-                }
-
-                result["narrative_structure"] = {
-                    "estimated_acts": 3,
-                    "act_boundaries": act_boundaries,
-                    "scenes_per_act": {
-                        "act_1": act_boundaries["act_1_end"],
-                        "act_2": act_boundaries["act_2_end"]
-                        - act_boundaries["act_1_end"],
-                        "act_3": len(scenes) - act_boundaries["act_2_end"],
-                    },
-                }
-
-            return result
-
-    async def _tool_list_scripts(self, _args: dict[str, Any]) -> dict[str, Any]:
-        """List all scripts."""
-        scripts = []
-        for script_id, script in self._scripts_cache.items():
-            scripts.append(
-                {
-                    "script_id": script_id,
-                    "title": script.title,
-                    "source_file": script.source_file,
-                }
-            )
-
-        return {
-            "scripts": scripts,
-            "total": len(scripts),
-        }
-
-    async def _tool_update_scene(self, args: dict[str, Any]) -> dict[str, Any]:
-        """Update a scene."""
-        script_id = args.get("script_id")
-        scene_id = args.get("scene_id")
-
-        if not script_id or scene_id is None:
-            raise ValueError("script_id and scene_id are required")
-
-        # Validate script exists and get full UUID
-        script = self._validate_script_id(script_id)
-
-        # Convert UUID objects to strings for database compatibility
-        script_uuid = str(script.id)
-        scene_id = str(scene_id)
-
-        # Update scene in database
-        from .database.connection import DatabaseConnection
-        from .database.operations import GraphOperations
-
-        with DatabaseConnection(str(self.config.get_database_path())) as connection:
-            graph_ops = GraphOperations(connection)
-
-            # First verify the scene belongs to this script using full UUID
-            verify_query = """
-                SELECT s.id, n.id as node_id
-                FROM scenes s
-                JOIN nodes n ON n.entity_id = s.id AND n.node_type = 'scene'
-                JOIN edges e ON e.to_node_id = n.id AND e.edge_type = 'HAS_SCENE'
-                JOIN nodes sn ON sn.id = e.from_node_id
-                    AND sn.entity_id = ? AND sn.node_type = 'script'
-                WHERE s.id = ?
-            """
-            cursor = connection.execute(verify_query, (script_uuid, scene_id))
-            scene_row = cursor.fetchone()
-
-            if not scene_row:
-                raise ValueError(f"Scene {scene_id} not found in script {script_id}")
-
-            scene_node_id = scene_row["node_id"]
-
-            # Get update parameters
-            heading = args.get("heading")
-            action = args.get("action")
-            dialogue_entries = args.get("dialogue", [])
-
-            # Track changes made
-            changes = {}
-
-            # Update scene metadata using graph operations
-            if heading or action:
-                # Create metadata dict with only the fields accepted
-                metadata = {}
-                if heading:
-                    metadata["heading"] = heading
-                if action:
-                    metadata["description"] = action
-
-                success = graph_ops.update_scene_metadata(
-                    scene_node_id=scene_node_id,
-                    metadata=metadata,
-                    merge=True,
-                )
-                if success:
-                    if heading:
-                        changes["heading"] = heading
-                    if action:
-                        changes["action"] = action
-
-            # Handle dialogue updates
-            if dialogue_entries:
-                # Delete existing dialogue elements for this scene
-                delete_dialogue_query = """
-                    DELETE FROM scene_elements
-                    WHERE scene_id = ? AND element_type = 'dialogue'
-                """
-                connection.execute(delete_dialogue_query, (scene_id,))
-
-                # Insert new dialogue entries
-                dialogue_count = 0
-                for entry in dialogue_entries:
-                    character_name = entry.get("character")
-                    text = entry.get("text")
-                    parenthetical = entry.get("parenthetical")
-
-                    if character_name and text:
-                        # Find or create character
-                        char_query = """
-                            SELECT c.id FROM characters c
-                            JOIN nodes cn ON cn.entity_id = c.id
-                            JOIN edges e
-                                ON e.to_node_id = cn.id
-                                AND e.edge_type = 'HAS_CHARACTER'
-                            JOIN nodes sn
-                                ON sn.id = e.from_node_id AND sn.entity_id = ?
-                            WHERE UPPER(c.name) = UPPER(?)
-                        """
-                        char_cursor = connection.execute(
-                            char_query, (script_id, character_name)
-                        )
-                        char_row = char_cursor.fetchone()
-
-                        if char_row:
-                            character_id = char_row["id"]
-                        else:
-                            # Create new character
-                            from uuid import uuid4
-
-                            character_id = str(uuid4())
-
-                            insert_char_query = """
-                                INSERT INTO characters (
-                                    id, script_id, name, description,
-                                    created_at, updated_at
-                                ) VALUES (?, ?, ?, '', datetime('now'), datetime('now'))
-                            """
-                            connection.execute(
-                                insert_char_query,
-                                (character_id, script_uuid, character_name.upper()),
-                            )
-
-                            # Add to graph
-                            from uuid import UUID
-
-                            from .models import Character
-
-                            # Get script node ID using the full UUID
-                            script_nodes = graph_ops.graph.find_nodes(
-                                node_type="script", entity_id=script_uuid
-                            )
-                            if not script_nodes:
-                                raise ValueError(f"Script {script_id} not found")
-
-                            script_node_id = script_nodes[0].id
-
-                            graph_ops.create_character_node(
-                                Character(
-                                    id=UUID(character_id),
-                                    name=character_name.upper(),
-                                    description="",
-                                ),
-                                script_node_id,
-                            )
-
-                        # Insert dialogue
-                        from uuid import uuid4
-
-                        dialogue_id = str(uuid4())
-
-                        insert_dialogue_query = """
-                            INSERT INTO scene_elements (
-                                id, element_type, text, raw_text, scene_id,
-                                order_in_scene, character_id, character_name,
-                                created_at, updated_at
-                            ) VALUES (
-                                ?, 'dialogue', ?, ?, ?, ?, ?, ?,
-                                datetime('now'), datetime('now')
-                            )
-                        """
-                        connection.execute(
-                            insert_dialogue_query,
-                            (
-                                dialogue_id,
-                                text,
-                                text,  # raw_text
-                                scene_id,
-                                dialogue_count,
-                                character_id,
-                                character_name.upper(),
-                            ),
-                        )
-                        dialogue_count += 1
-
-                        # Insert parenthetical if provided
-                        if parenthetical:
-                            paren_id = str(uuid4())
-                            insert_paren_query = """
-                                INSERT INTO scene_elements (
-                                    id, element_type, text, raw_text, scene_id,
-                                    order_in_scene, associated_dialogue_id,
-                                    created_at, updated_at
-                                ) VALUES (
-                                    ?, 'parenthetical', ?, ?, ?, ?, ?,
-                                    datetime('now'), datetime('now')
-                                )
-                            """
-                            connection.execute(
-                                insert_paren_query,
-                                (
-                                    paren_id,
-                                    parenthetical,
-                                    f"({parenthetical})",
-                                    scene_id,
-                                    dialogue_count,
-                                    dialogue_id,
-                                ),
-                            )
-                            dialogue_count += 1
-
-                changes["dialogue"] = f"Updated with {len(dialogue_entries)} entries"
-
-                # TODO: Update character appearances in graph
-                # This requires extracting character names and script_node_id
-
-            return {
-                "script_id": script_id,
-                "scene_id": scene_id,
-                "updated": True,
-                "changes": changes,
-            }
-
-    async def _tool_delete_scene(self, args: dict[str, Any]) -> dict[str, Any]:
-        """Delete a scene."""
-        script_id = args.get("script_id")
-        scene_id = args.get("scene_id")
-
-        if not script_id or scene_id is None:
-            raise ValueError("script_id and scene_id are required")
-
-        # Validate script exists and get full UUID
-        script = self._validate_script_id(script_id)
-
-        # Convert UUID objects to strings for database compatibility
-        script_uuid = str(script.id)
-        scene_id = str(scene_id)
-
-        # Delete scene from database
-        from .database.connection import DatabaseConnection
-        from .database.operations import GraphOperations
-
-        with DatabaseConnection(str(self.config.get_database_path())) as connection:
-            graph_ops = GraphOperations(connection)
-
-            # First verify the scene belongs to this script using full UUID
-            verify_query = """
-                SELECT s.id, s.script_order, n.id as node_id
-                FROM scenes s
-                JOIN nodes n ON n.entity_id = s.id AND n.node_type = 'scene'
-                JOIN edges e ON e.to_node_id = n.id AND e.edge_type = 'HAS_SCENE'
-                JOIN nodes sn ON sn.id = e.from_node_id
-                    AND sn.entity_id = ? AND sn.node_type = 'script'
-                WHERE s.id = ?
-            """
-            cursor = connection.execute(verify_query, (script_uuid, scene_id))
-            scene_row = cursor.fetchone()
-
-            if not scene_row:
-                raise ValueError(f"Scene {scene_id} not found in script {script_id}")
-
-            scene_node_id = scene_row["node_id"]
-            deleted_script_order = scene_row["script_order"]
-
-            # Use graph operations to delete with reference integrity
-            success = graph_ops.delete_scene_with_references(scene_node_id)
-
-            if not success:
-                raise ValueError(f"Failed to delete scene {scene_id}")
-
-            # Get remaining scenes that need reordering
-            reorder_query = """
-                SELECT s.id, s.script_order, n.id as node_id
-                FROM scenes s
-                JOIN nodes n ON n.entity_id = s.id AND n.node_type = 'scene'
-                JOIN edges e ON e.to_node_id = n.id AND e.edge_type = 'HAS_SCENE'
-                JOIN nodes sn ON sn.id = e.from_node_id
-                    AND sn.entity_id = ? AND sn.node_type = 'script'
-                WHERE s.script_order > ?
-                ORDER BY s.script_order
-            """
-            reorder_cursor = connection.execute(
-                reorder_query, (script_uuid, deleted_script_order)
-            )
-            scenes_to_reorder = reorder_cursor.fetchall()
-
-            # Update script_order for remaining scenes
-            for i, scene in enumerate(scenes_to_reorder):
-                new_order = deleted_script_order + i
-                update_query = """
-                    UPDATE scenes
-                    SET script_order = ?, updated_at = datetime('now')
-                    WHERE id = ?
-                """
-                connection.execute(update_query, (new_order, scene["id"]))
-
-            return {
-                "script_id": script_id,
-                "scene_id": scene_id,
-                "deleted": True,
-                "scenes_reordered": len(scenes_to_reorder),
-            }
-
-    async def _tool_inject_scene(self, args: dict[str, Any]) -> dict[str, Any]:
-        """Inject a new scene."""
-        script_id = args.get("script_id")
-        position = args.get("position")
-        heading = args.get("heading")
-
-        if not script_id or position is None or not heading:
-            raise ValueError("script_id, position, and heading are required")
-
-        # Convert script_id to string for database compatibility
-        script_id = str(script_id)
-
-        # Inject scene into database
-        from uuid import uuid4
-
-        from .database.connection import DatabaseConnection
-        from .database.operations import GraphOperations
-        from .models import Location, Scene
-
-        # Validate script exists in cache and get actual script object
-        script = self._validate_script_id(script_id)
-
-        with DatabaseConnection(str(self.config.get_database_path())) as connection:
-            graph_ops = GraphOperations(connection)
-
-            # Verify script exists in database
-            script_query = """
-                SELECT n.id as node_id
-                FROM nodes n
-                WHERE n.entity_id = ? AND n.node_type = 'script'
-            """
-            cursor = connection.execute(script_query, (str(script.id),))
-            script_row = cursor.fetchone()
-
-            if not script_row:
-                raise ValueError(f"Script {script_id} not found")
-
-            script_node_id = script_row["node_id"]
-
-            # Count existing scenes to validate position
-            count_query = """
-                SELECT COUNT(*) as scene_count
-                FROM scenes s
-                JOIN nodes n ON n.entity_id = s.id AND n.node_type = 'scene'
-                JOIN edges e ON e.to_node_id = n.id AND e.edge_type = 'HAS_SCENE'
-                WHERE e.from_node_id = ?
-            """
-            count_cursor = connection.execute(count_query, (script_node_id,))
-            scene_count = count_cursor.fetchone()["scene_count"]
-
-            # Validate position
-            if position < 0 or position > scene_count:
-                raise ValueError(
-                    f"Invalid position {position}. Must be between 0 and {scene_count}"
-                )
-
-            # Parse scene heading to extract location info
-            location = None
-            time_of_day = None
-
-            # Simple parsing of scene heading (e.g., "INT. COFFEE SHOP - DAY")
-            import re
-
-            heading_pattern = r"^(INT\.|EXT\.)\s+(.+?)(?:\s*-\s*(.+))?$"
-            match = re.match(heading_pattern, heading.upper())
-
-            if match:
-                int_ext = match.group(1)
-                location_name = match.group(2).strip()
-                time_of_day = match.group(3).strip() if match.group(3) else None
-
-                location = Location(
-                    interior=int_ext == "INT.",
-                    name=location_name,
-                    time=time_of_day,
-                    raw_text=heading,
-                )
-
-            # Create new scene
-            scene_id = uuid4()
-            scene = Scene(
-                id=scene_id,
-                location=location,
-                heading=heading,
-                description=args.get("action", ""),
-                script_order=position,  # Will be adjusted after reordering
-                script_id=script.id,  # Use actual script UUID from cache
-                time_of_day=time_of_day,
-            )
-
-            # Get dialogue entries if provided
-            dialogue_entries = args.get("dialogue", [])
-            characters = []
-
-            # Extract character names from dialogue
-            for entry in dialogue_entries:
-                char_name = entry.get("character")
-                if char_name and char_name not in characters:
-                    characters.append(char_name)
-
-            # Use graph operations to inject the scene
-            # Convert 0-based position to 1-based for inject_scene_at_position
-            success = graph_ops.inject_scene_at_position(
-                new_scene=scene,
-                script_node_id=script_node_id,
-                position=position + 1,  # Convert 0-based to 1-based
-            )
-
-            if not success:
-                raise ValueError(f"Failed to inject scene at position {position}")
-
-            # Add dialogue entries if provided
-            if dialogue_entries:
-                dialogue_count = 0
-                for entry in dialogue_entries:
-                    character_name = entry.get("character")
-                    text = entry.get("text")
-                    parenthetical = entry.get("parenthetical")
-
-                    if character_name and text:
-                        # Find character
-                        char_query = """
-                            SELECT c.id FROM characters c
-                            JOIN nodes cn ON cn.entity_id = c.id
-                            JOIN edges e
-                                ON e.to_node_id = cn.id
-                                AND e.edge_type = 'HAS_CHARACTER'
-                            JOIN nodes sn
-                                ON sn.id = e.from_node_id AND sn.entity_id = ?
-                            WHERE UPPER(c.name) = UPPER(?)
-                        """
-                        char_cursor = connection.execute(
-                            char_query, (script_id, character_name)
-                        )
-                        char_row = char_cursor.fetchone()
-
-                        if char_row:
-                            character_id = char_row["id"]
-
-                            # Insert dialogue
-                            dialogue_id = str(uuid4())
-
-                            insert_dialogue_query = """
-                                INSERT INTO scene_elements (
-                                    id, element_type, text, raw_text, scene_id,
-                                    order_in_scene, character_id, character_name,
-                                    created_at, updated_at
-                                ) VALUES (
-                                    ?, 'dialogue', ?, ?, ?, ?, ?, ?,
-                                    datetime('now'), datetime('now')
-                                )
-                            """
-                            connection.execute(
-                                insert_dialogue_query,
-                                (
-                                    dialogue_id,
-                                    text,
-                                    text,
-                                    str(scene_id),
-                                    dialogue_count,
-                                    character_id,
-                                    character_name.upper(),
-                                ),
-                            )
-                            dialogue_count += 1
-
-                            # Insert parenthetical if provided
-                            if parenthetical:
-                                paren_id = str(uuid4())
-                                insert_paren_query = """
-                                    INSERT INTO parentheticals (
-                                        id, element_type, text, raw_text, scene_id,
-                                        order_in_scene, associated_dialogue_id,
-                                        created_at, updated_at
-                                    ) VALUES (
-                                        ?, 'parenthetical', ?, ?, ?, ?, ?,
-                                        datetime('now'), datetime('now')
-                                    )
-                                """
-                                connection.execute(
-                                    insert_paren_query,
-                                    (
-                                        paren_id,
-                                        parenthetical,
-                                        f"({parenthetical})",
-                                        str(scene_id),
-                                        dialogue_count,
-                                        dialogue_id,
-                                    ),
-                                )
-                                dialogue_count += 1
->>>>>>> 7ea777b0
-
-from .config import get_settings, load_settings, setup_logging_for_environment
-from .mcp.server import ScriptRAGMCPServer
+from scriptrag.config import get_settings, load_settings, setup_logging_for_environment
+from scriptrag.mcp.server import ScriptRAGMCPServer
 
 
 async def main() -> None:
