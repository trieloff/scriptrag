"""Extended tests for scene management to improve coverage."""

import sqlite3
import tempfile
from pathlib import Path
from unittest.mock import MagicMock, patch

import pytest

from scriptrag.api.scene_management import SceneManagementAPI
from scriptrag.api.scene_models import SceneIdentifier, ValidationResult
from scriptrag.api.scene_validator import FountainValidator
from scriptrag.parser import Scene


class TestSceneIdentifierExtended:
    """Extended tests for SceneIdentifier."""

    def test_from_string_invalid_tv_format(self):
        """Test parsing invalid TV format."""
        with pytest.raises(ValueError, match="invalid literal"):
            SceneIdentifier.from_string("show:S01Einvalid:023")

    def test_from_string_invalid_parts_count(self):
        """Test parsing with wrong number of parts."""
        with pytest.raises(ValueError, match="Invalid scene key format"):
            SceneIdentifier.from_string("too:many:parts:here:extra")


class TestValidationResultDataclass:
    """Test ValidationResult dataclass."""

    def test_validation_result_defaults(self):
        """Test ValidationResult with defaults."""
        result = ValidationResult(is_valid=True)
        assert result.is_valid is True
        assert result.errors == []
        assert result.warnings == []
        assert result.parsed_scene is None

    def test_validation_result_with_errors(self):
        """Test ValidationResult with errors."""
        result = ValidationResult(
            is_valid=False,
            errors=["Error 1", "Error 2"],
            warnings=["Warning 1"],
        )
        assert result.is_valid is False
        assert len(result.errors) == 2
        assert len(result.warnings) == 1


class TestFountainValidatorExtended:
    """Extended tests for Fountain validator."""

    def test_has_scene_heading_int_ext(self):
        """Test _has_scene_heading with INT/EXT variations."""
        validator = FountainValidator()

        # Test INT variant
        assert validator._has_scene_heading("INT. LOCATION - DAY\n\nContent") is True

        # Test EXT variant
        assert validator._has_scene_heading("EXT. LOCATION - NIGHT\n\nContent") is True

        # Test I/E variant
        assert validator._has_scene_heading("I/E. CAR/STREET - DAY\n\nContent") is True

        # Test INT/EXT variant
        assert validator._has_scene_heading("INT/EXT. BUILDING - DAY") is True

        # Test invalid
        assert validator._has_scene_heading("Invalid heading") is False

        # Test empty
        assert validator._has_scene_heading("") is False

    def test_validate_scene_with_parsing_error(self):
        """Test validation when parsing fails."""
        validator = FountainValidator()

        with patch.object(
            validator.parser, "parse", side_effect=Exception("Parse error")
        ):
            content = "INT. SCENE - DAY\n\nContent"
            result = validator.validate_scene_content(content)

            assert result.is_valid is False
            assert any("parsing failed" in error.lower() for error in result.errors)
            assert result.parsed_scene is None

    def test_validate_scene_general_exception(self):
        """Test validation with general exception."""
        validator = FountainValidator()

        with patch.object(
            validator, "_has_scene_heading", side_effect=Exception("Unexpected error")
        ):
            content = "INT. SCENE - DAY\n\nContent"
            result = validator.validate_scene_content(content)

            assert result.is_valid is False
            assert any("validation failed" in error.lower() for error in result.errors)


class TestSceneManagementAPIExtended:
    """Extended tests for SceneManagementAPI."""

    @pytest.fixture
    def api(self):
        """Create API instance."""
        return SceneManagementAPI()

    @pytest.fixture
    def mock_conn(self):
        """Create mock database connection."""
        conn = MagicMock(spec=sqlite3.Connection)
        cursor = MagicMock()
        conn.execute.return_value = cursor
        return conn

    def test_get_scene_by_id_with_season_episode(self, api, mock_conn):
        """Test _get_scene_by_id with TV show parameters."""
        scene_id = SceneIdentifier(
            project="show",
            season=1,
            episode=5,
            scene_number=10,
        )

        # Mock database response
        mock_conn.execute().fetchone.return_value = {
            "scene_number": 10,
            "heading": "INT. LOCATION - DAY",
            "content": "Scene content",
            "location": "LOCATION",
            "time_of_day": "DAY",
        }

        scene = api.scene_db.get_scene_by_id(mock_conn, scene_id)

        assert scene is not None
        assert scene.number == 10
        assert scene.heading == "INT. LOCATION - DAY"

        # Check SQL query included season/episode filters
        call_args = mock_conn.execute.call_args[0]
        query = call_args[0]
        params = call_args[1]

        assert "json_extract" in query
        assert "season" in query
        assert "episode" in query
        assert 1 in params  # season
        assert 5 in params  # episode

    def test_get_scene_by_id_not_found(self, api, mock_conn):
        """Test _get_scene_by_id when scene not found."""
        scene_id = SceneIdentifier(project="test", scene_number=999)

        mock_conn.execute().fetchone.return_value = None

        scene = api.scene_db.get_scene_by_id(mock_conn, scene_id)
        assert scene is None

    def test_update_scene_content_with_parsed_scene(self, api, mock_conn):
        """Test _update_scene_content with parsed scene data."""
        scene_id = SceneIdentifier(project="test", scene_number=1)
        new_content = "INT. NEW SCENE - DAY\n\nNew content"
        parsed_scene = Scene(
            number=1,
            heading="INT. NEW SCENE - DAY",
            content=new_content,
            original_text=new_content,
            content_hash="hash",
            location="NEW SCENE",
            time_of_day="DAY",
        )

        updated = api.scene_db.update_scene_content(
            mock_conn, scene_id, new_content, parsed_scene
        )

        assert updated.heading == "INT. NEW SCENE - DAY"
        assert updated.location == "NEW SCENE"
        assert updated.time_of_day == "DAY"
        assert updated.content == new_content

    def test_update_scene_content_without_parsed_scene(self, api, mock_conn):
        """Test _update_scene_content without parsed scene data."""
        scene_id = SceneIdentifier(project="test", scene_number=1)
        new_content = "INT. NEW SCENE - DAY\n\nNew content"

        with patch("scriptrag.utils.ScreenplayUtils") as mock_utils:
            mock_utils.extract_location.return_value = "NEW SCENE"
            mock_utils.extract_time.return_value = "DAY"

            updated = api.scene_db.update_scene_content(
                mock_conn, scene_id, new_content, None
            )

            assert updated.heading == "INT. NEW SCENE - DAY"
            assert updated.location == "NEW SCENE"
            assert updated.time_of_day == "DAY"

    def test_update_scene_content_with_season_episode(self, api, mock_conn):
        """Test _update_scene_content with TV show parameters."""
        scene_id = SceneIdentifier(
            project="show",
            season=2,
            episode=3,
            scene_number=5,
        )
        new_content = "INT. NEW SCENE - DAY\n\nNew content"

        updated = api.scene_db.update_scene_content(
            mock_conn, scene_id, new_content, None
        )

        # Check SQL query included season/episode conditions
        call_args = mock_conn.execute.call_args[0]
        query = call_args[0]
        params = call_args[1]

        assert "json_extract" in query
        assert 2 in params  # season
        assert 3 in params  # episode

    def test_create_scene_with_parsed_scene(self, api, mock_conn):
        """Test _create_scene with parsed scene data."""
        scene_id = SceneIdentifier(project="test", scene_number=5)
        content = "INT. NEW SCENE - DAY\n\nContent"
        parsed_scene = Scene(
            number=5,
            heading="INT. NEW SCENE - DAY",
            content=content,
            original_text=content,
            content_hash="hash",
            location="NEW SCENE",
            time_of_day="DAY",
        )

        # Mock script ID query
        mock_conn.execute().fetchone.return_value = [123]  # script_id

        created = api.scene_db.create_scene(mock_conn, scene_id, content, parsed_scene)

        assert created.number == 5
        assert created.heading == "INT. NEW SCENE - DAY"
        assert created.location == "NEW SCENE"
        assert created.time_of_day == "DAY"

    def test_create_scene_without_parsed_scene(self, api, mock_conn):
        """Test _create_scene without parsed scene data."""
        scene_id = SceneIdentifier(project="test", scene_number=5)
        content = "INT. NEW SCENE - DAY\n\nContent"

        # Mock script ID query
        mock_conn.execute().fetchone.return_value = [123]  # script_id

        with patch("scriptrag.utils.ScreenplayUtils") as mock_utils:
            mock_utils.extract_location.return_value = "NEW SCENE"
            mock_utils.extract_time.return_value = "DAY"

            created = api.scene_db.create_scene(mock_conn, scene_id, content, None)

            assert created.number == 5
            assert created.heading == "INT. NEW SCENE - DAY"

    def test_create_scene_script_not_found(self, api, mock_conn):
        """Test _create_scene when script not found."""
        scene_id = SceneIdentifier(project="nonexistent", scene_number=5)
        content = "INT. NEW SCENE - DAY\n\nContent"

        # Mock no script found
        mock_conn.execute().fetchone.return_value = None

        with pytest.raises(ValueError, match="Script not found"):
            api.scene_db.create_scene(mock_conn, scene_id, content, None)

    def test_create_scene_with_season_episode(self, api, mock_conn):
        """Test _create_scene with TV show parameters."""
        scene_id = SceneIdentifier(
            project="show",
            season=1,
            episode=2,
            scene_number=5,
        )
        content = "INT. NEW SCENE - DAY\n\nContent"

        # Mock script ID query
        mock_conn.execute().fetchone.return_value = [123]  # script_id

        created = api.scene_db.create_scene(mock_conn, scene_id, content, None)

        # Check SQL query for script lookup included season/episode
        if mock_conn.execute.call_args_list:
            call_args = mock_conn.execute.call_args_list[0]
            if call_args and call_args[0]:
                query = call_args[0][0]
                params = call_args[0][1]
                assert "json_extract" in query
                assert 1 in params  # season
                assert 2 in params  # episode
        else:
            # Just verify the scene was created correctly
            assert created.number == 5

    def test_delete_scene(self, api, mock_conn):
        """Test _delete_scene."""
        scene_id = SceneIdentifier(project="test", scene_number=5)

        api.scene_db.delete_scene(mock_conn, scene_id)

        # Check DELETE query was executed
        call_args = mock_conn.execute.call_args[0]
        query = call_args[0]
        params = call_args[1]

        assert "DELETE FROM scenes" in query
        assert 5 in params  # scene_number
        assert "test" in params  # project

    def test_delete_scene_with_season_episode(self, api, mock_conn):
        """Test _delete_scene with TV show parameters."""
        scene_id = SceneIdentifier(
            project="show",
            season=1,
            episode=3,
            scene_number=5,
        )

        api.scene_db.delete_scene(mock_conn, scene_id)

        # Check SQL query included season/episode conditions
        call_args = mock_conn.execute.call_args[0]
        query = call_args[0]
        params = call_args[1]

        assert "json_extract" in query
        assert 1 in params  # season
        assert 3 in params  # episode

    def test_shift_scenes_after(self, api, mock_conn):
        """Test _shift_scenes_after."""
        scene_id = SceneIdentifier(project="test", scene_number=5)

<<<<<<< HEAD
        # Mock the SELECT query to return scenes to shift
        mock_cursor = MagicMock()
        mock_cursor.fetchall.return_value = [(6,), (7,), (8,)]
        mock_conn.execute.return_value = mock_cursor

        api._shift_scenes_after(mock_conn, scene_id, 1)
=======
        api.scene_db.shift_scenes_after(mock_conn, scene_id, 1)
>>>>>>> ce2eee9a

        # Should have 1 SELECT + 3 UPDATEs = 4 calls
        assert mock_conn.execute.call_count == 4

        # Check SELECT query was executed first
        first_call = mock_conn.execute.call_args_list[0]
        query = first_call[0][0]
        params = first_call[0][1]

        assert "SELECT scene_number FROM scenes" in query
        assert "scene_number > ?" in query
        assert 5 in params  # scene_number
        assert "test" in params  # project

    def test_shift_scenes_after_with_season_episode(self, api, mock_conn):
        """Test _shift_scenes_after with TV show parameters."""
        scene_id = SceneIdentifier(
            project="show",
            season=2,
            episode=4,
            scene_number=5,
        )

        api.scene_db.shift_scenes_after(mock_conn, scene_id, 2)

        # Check SQL query included season/episode conditions
        call_args = mock_conn.execute.call_args[0]
        query = call_args[0]
        params = call_args[1]

        assert "json_extract" in query
        assert 2 in params  # shift or season
        assert 4 in params  # episode

    def test_shift_scenes_from(self, api, mock_conn):
        """Test _shift_scenes_from."""
        scene_id = SceneIdentifier(project="test", scene_number=5)

<<<<<<< HEAD
        # Mock the SELECT query to return scenes to shift
        mock_cursor = MagicMock()
        mock_cursor.fetchall.return_value = [(5,), (6,), (7,)]
        mock_conn.execute.return_value = mock_cursor

        api._shift_scenes_from(mock_conn, scene_id, 1)
=======
        api.scene_db.shift_scenes_from(mock_conn, scene_id, 1)
>>>>>>> ce2eee9a

        # Should have 1 SELECT + 3 UPDATEs = 4 calls
        assert mock_conn.execute.call_count == 4

        # Check SELECT query was executed first
        first_call = mock_conn.execute.call_args_list[0]
        query = first_call[0][0]
        params = first_call[0][1]

        assert "SELECT scene_number FROM scenes" in query
        assert "scene_number >= ?" in query
        assert 5 in params  # scene_number
        assert "test" in params  # project

    def test_shift_scenes_from_with_season_episode(self, api, mock_conn):
        """Test _shift_scenes_from with TV show parameters."""
        scene_id = SceneIdentifier(
            project="show",
            season=1,
            episode=5,
            scene_number=10,
        )

        api.scene_db.shift_scenes_from(mock_conn, scene_id, -1)

        # Check SQL query included season/episode conditions
        call_args = mock_conn.execute.call_args[0]
        query = call_args[0]
        params = call_args[1]

        assert "json_extract" in query
        assert 1 in params  # season
        assert 5 in params  # episode

    def test_compact_scene_numbers(self, api, mock_conn):
        """Test _compact_scene_numbers."""
        scene_id = SceneIdentifier(project="test", scene_number=5)

        # Mock scenes after deleted scene
        mock_conn.execute().fetchall.return_value = [(6,), (7,), (8,)]

        with patch.object(api.scene_db, "shift_scenes_after") as mock_shift:
            renumbered = api.scene_db.compact_scene_numbers(mock_conn, scene_id)

            assert renumbered == [6, 7, 8]
            mock_shift.assert_called_once_with(mock_conn, scene_id, -1)

    def test_compact_scene_numbers_no_scenes_after(self, api, mock_conn):
        """Test _compact_scene_numbers when no scenes after deleted."""
        scene_id = SceneIdentifier(project="test", scene_number=100)

        # Mock no scenes after
        mock_conn.execute().fetchall.return_value = []

        with patch.object(api.scene_db, "shift_scenes_after") as mock_shift:
            renumbered = api.scene_db.compact_scene_numbers(mock_conn, scene_id)

            assert renumbered == []
            mock_shift.assert_not_called()

    def test_compact_scene_numbers_with_season_episode(self, api, mock_conn):
        """Test _compact_scene_numbers with TV show parameters."""
        scene_id = SceneIdentifier(
            project="show",
            season=1,
            episode=2,
            scene_number=5,
        )

        # Mock scenes after deleted scene
        mock_conn.execute().fetchall.return_value = [(6,), (7,)]

        renumbered = api.scene_db.compact_scene_numbers(mock_conn, scene_id)

        # Check SQL query included season/episode conditions
        call_args = mock_conn.execute.call_args[0]
        query = call_args[0]
        params = call_args[1]

        assert "json_extract" in query
        assert 1 in params  # season
        assert 2 in params  # episode

    def test_get_renumbered_scenes(self, api, mock_conn):
        """Test _get_renumbered_scenes."""
        scene_id = SceneIdentifier(project="test", scene_number=5)

        # Mock scenes after reference
        mock_conn.execute().fetchall.return_value = [(6,), (7,), (8,)]

        renumbered = api.scene_db.get_renumbered_scenes(mock_conn, scene_id)

        assert renumbered == [6, 7, 8]

        # Check query
        call_args = mock_conn.execute.call_args[0]
        query = call_args[0]
        params = call_args[1]

        assert "scene_number > ?" in query
        assert 5 in params  # scene_number
        assert "test" in params  # project

    def test_get_renumbered_scenes_with_season_episode(self, api, mock_conn):
        """Test _get_renumbered_scenes with TV show parameters."""
        scene_id = SceneIdentifier(
            project="show",
            season=2,
            episode=3,
            scene_number=10,
        )

        # Mock scenes after reference
        mock_conn.execute().fetchall.return_value = [(11,), (12,)]

        renumbered = api.scene_db.get_renumbered_scenes(mock_conn, scene_id)

        assert renumbered == [11, 12]

        # Check SQL query included season/episode conditions
        call_args = mock_conn.execute.call_args[0]
        query = call_args[0]
        params = call_args[1]

        assert "json_extract" in query
        assert 2 in params  # season
        assert 3 in params  # episode

    @pytest.mark.asyncio
    async def test_read_scene_exception(self, api):
        """Test read_scene with exception."""
        scene_id = SceneIdentifier("test", 1)

        with patch.object(
            api.db_ops, "transaction", side_effect=Exception("Database error")
        ):
            result = await api.read_scene(scene_id)

            assert result.success is False
            assert "Database error" in result.error
            assert result.scene is None

    @pytest.mark.asyncio
    async def test_update_scene_exception(self, api):
        """Test update_scene with exception."""
        scene_id = SceneIdentifier("test", 1)
        content = "INT. SCENE - DAY\n\nContent"
        token = "test-token"  # noqa: S105

        with patch.object(
            api.db_ops, "transaction", side_effect=Exception("Database error")
        ):
            result = await api.update_scene(scene_id, content, check_conflicts=False)

            assert result.success is False
            assert "Database error" in result.error
            assert "UPDATE_FAILED" in result.validation_errors

    @pytest.mark.asyncio
    async def test_update_scene_not_found(self, api):
        """Test update_scene when scene no longer exists."""
        scene_id = SceneIdentifier("test", 1)
        content = "INT. SCENE - DAY\n\nContent"

        with patch.object(api.db_ops, "transaction") as mock_trans:
            mock_conn = mock_trans().__enter__()
            with patch.object(api.scene_db, "get_scene_by_id", return_value=None):
                result = await api.update_scene(
                    scene_id, content, check_conflicts=False
                )

                assert result.success is False
                assert "Scene not found" in result.error
                assert "SCENE_NOT_FOUND" in result.validation_errors

    @pytest.mark.asyncio
    async def test_add_scene_reference_not_found(self, api):
        """Test add_scene when reference scene not found."""
        scene_id = SceneIdentifier("test", 999)
        content = "INT. NEW SCENE - DAY\n\nContent"

        with patch.object(api.db_ops, "transaction") as mock_trans:
            mock_conn = mock_trans().__enter__()
            with patch.object(api.scene_db, "get_scene_by_id", return_value=None):
                result = await api.add_scene(scene_id, content, "after")

                assert result.success is False
                assert "Reference scene not found" in result.error

    @pytest.mark.asyncio
    async def test_add_scene_invalid_position(self, api):
        """Test add_scene with invalid position."""
        scene_id = SceneIdentifier("test", 5)
        content = "INT. NEW SCENE - DAY\n\nContent"

        # Mock reference scene exists
        mock_scene = Scene(
            number=5,
            heading="INT. REF - DAY",
            content="Ref",
            original_text="Ref",
            content_hash="hash",
        )

        with patch.object(api.db_ops, "transaction") as mock_trans:
            mock_conn = mock_trans().__enter__()
            with patch.object(api.scene_db, "get_scene_by_id", return_value=mock_scene):
                result = await api.add_scene(scene_id, content, "invalid")

                assert result.success is False
                assert "Invalid position" in result.error

    @pytest.mark.asyncio
    async def test_add_scene_exception(self, api):
        """Test add_scene with exception."""
        scene_id = SceneIdentifier("test", 5)
        content = "INT. NEW SCENE - DAY\n\nContent"

        with patch.object(
            api.db_ops, "transaction", side_effect=Exception("Database error")
        ):
            result = await api.add_scene(scene_id, content, "after")

            assert result.success is False
            assert "Database error" in result.error

    @pytest.mark.asyncio
    async def test_delete_scene_exception(self, api):
        """Test delete_scene with exception."""
        scene_id = SceneIdentifier("test", 5)

        with patch.object(
            api.db_ops, "transaction", side_effect=Exception("Database error")
        ):
            result = await api.delete_scene(scene_id, confirm=True)

            assert result.success is False
            assert "Database error" in result.error

    @pytest.mark.asyncio
    async def test_read_bible_project_not_found(self, api):
        """Test read_bible when project not found."""
        with patch.object(api.db_ops, "transaction") as mock_trans:
            mock_conn = mock_trans().__enter__()
            mock_conn.execute().fetchone.return_value = None

            result = await api.read_bible("nonexistent")

            assert result.success is False
            assert "Project 'nonexistent' not found" in result.error

    @pytest.mark.asyncio
    async def test_read_bible_no_files_found(self, api):
        """Test read_bible when no bible files found."""
        with patch.object(api.db_ops, "transaction") as mock_trans:
            mock_conn = mock_trans().__enter__()
            mock_conn.execute().fetchone.return_value = {
                "file_path": "/path/to/script.fountain"
            }

            with patch(
                "scriptrag.api.scene_management.BibleAutoDetector.find_bible_files",
                return_value=[],
            ):
                result = await api.read_bible("test_project")

                assert result.success is False
                assert "No bible files found" in result.error

    @pytest.mark.asyncio
    async def test_read_bible_list_files(self, api):
        """Test read_bible listing available files."""
        with tempfile.TemporaryDirectory() as tmpdir:
            # Create test bible files
            tmpdir_path = Path(tmpdir)
            bible1 = tmpdir_path / "world_bible.md"
            bible2 = tmpdir_path / "characters.md"
            bible1.write_text("World bible content")
            bible2.write_text("Character bible content")

            with patch.object(api.db_ops, "transaction") as mock_trans:
                mock_conn = mock_trans().__enter__()
                mock_conn.execute().fetchone.return_value = {
                    "file_path": str(tmpdir_path / "script.fountain")
                }

                with patch(
                    "scriptrag.api.scene_management.BibleAutoDetector.find_bible_files",
                    return_value=[bible1, bible2],
                ):
                    result = await api.read_bible("test_project")

                    assert result.success is True
                    assert len(result.bible_files) == 2
                    assert any(
                        f["name"] == "world_bible.md" for f in result.bible_files
                    )
                    assert any(f["name"] == "characters.md" for f in result.bible_files)

    @pytest.mark.asyncio
    async def test_read_bible_specific_file(self, api):
        """Test read_bible reading specific file."""
        with tempfile.TemporaryDirectory() as tmpdir:
            # Create test bible file
            tmpdir_path = Path(tmpdir)
            bible_file = tmpdir_path / "world_bible.md"
            bible_content = "# World Bible\n\nContent here"
            bible_file.write_text(bible_content)

            with patch.object(api.db_ops, "transaction") as mock_trans:
                mock_conn = mock_trans().__enter__()
                mock_conn.execute().fetchone.return_value = {
                    "file_path": str(tmpdir_path / "script.fountain")
                }

                with patch(
                    "scriptrag.api.scene_management.BibleAutoDetector.find_bible_files",
                    return_value=[bible_file],
                ):
                    result = await api.read_bible("test_project", "world_bible.md")

                    assert result.success is True
                    assert result.content == bible_content

    @pytest.mark.asyncio
    async def test_read_bible_file_not_found(self, api):
        """Test read_bible when specific file not found."""
        with tempfile.TemporaryDirectory() as tmpdir:
            tmpdir_path = Path(tmpdir)
            bible_file = tmpdir_path / "world_bible.md"
            bible_file.write_text("Content")

            with patch.object(api.db_ops, "transaction") as mock_trans:
                mock_conn = mock_trans().__enter__()
                mock_conn.execute().fetchone.return_value = {
                    "file_path": str(tmpdir_path / "script.fountain")
                }

                with patch(
                    "scriptrag.api.scene_management.BibleAutoDetector.find_bible_files",
                    return_value=[bible_file],
                ):
                    result = await api.read_bible("test_project", "nonexistent.md")

                    assert result.success is False
                    assert "not found" in result.error
                    assert "Available: world_bible.md" in result.error

    @pytest.mark.asyncio
    async def test_read_bible_file_by_relative_path(self, api):
        """Test read_bible finding file by relative path."""
        with tempfile.TemporaryDirectory() as tmpdir:
            tmpdir_path = Path(tmpdir)
            subdir = tmpdir_path / "docs"
            subdir.mkdir()
            bible_file = subdir / "world_bible.md"
            bible_content = "Content"
            bible_file.write_text(bible_content)

            with patch.object(api.db_ops, "transaction") as mock_trans:
                mock_conn = mock_trans().__enter__()
                mock_conn.execute().fetchone.return_value = {
                    "file_path": str(tmpdir_path / "script.fountain")
                }

                with patch(
                    "scriptrag.api.scene_management.BibleAutoDetector.find_bible_files",
                    return_value=[bible_file],
                ):
                    result = await api.read_bible("test_project", "docs/world_bible.md")

                    assert result.success is True
                    assert result.content == bible_content

    @pytest.mark.asyncio
    async def test_read_bible_read_error(self, api):
        """Test read_bible when file read fails."""
        with tempfile.TemporaryDirectory() as tmpdir:
            tmpdir_path = Path(tmpdir)
            bible_file = tmpdir_path / "world_bible.md"
            bible_file.write_text("Content")

            with patch.object(api.db_ops, "transaction") as mock_trans:
                mock_conn = mock_trans().__enter__()
                mock_conn.execute().fetchone.return_value = {
                    "file_path": str(tmpdir_path / "script.fountain")
                }

                with patch(
                    "scriptrag.api.scene_management.BibleAutoDetector.find_bible_files",
                    return_value=[bible_file],
                ):
                    # Mock read_text to fail
                    with patch.object(
                        Path, "read_text", side_effect=Exception("Read error")
                    ):
                        result = await api.read_bible("test_project", "world_bible.md")

                        assert result.success is False
                        assert "Failed to read bible file" in result.error

    @pytest.mark.asyncio
    async def test_read_bible_exception(self, api):
        """Test read_bible with general exception."""
        with patch.object(
            api.db_ops, "transaction", side_effect=Exception("Database error")
        ):
            result = await api.read_bible("test_project")

            assert result.success is False
            assert "Database error" in result.error<|MERGE_RESOLUTION|>--- conflicted
+++ resolved
@@ -345,16 +345,12 @@
         """Test _shift_scenes_after."""
         scene_id = SceneIdentifier(project="test", scene_number=5)
 
-<<<<<<< HEAD
         # Mock the SELECT query to return scenes to shift
         mock_cursor = MagicMock()
         mock_cursor.fetchall.return_value = [(6,), (7,), (8,)]
         mock_conn.execute.return_value = mock_cursor
 
-        api._shift_scenes_after(mock_conn, scene_id, 1)
-=======
         api.scene_db.shift_scenes_after(mock_conn, scene_id, 1)
->>>>>>> ce2eee9a
 
         # Should have 1 SELECT + 3 UPDATEs = 4 calls
         assert mock_conn.execute.call_count == 4
@@ -393,16 +389,12 @@
         """Test _shift_scenes_from."""
         scene_id = SceneIdentifier(project="test", scene_number=5)
 
-<<<<<<< HEAD
         # Mock the SELECT query to return scenes to shift
         mock_cursor = MagicMock()
         mock_cursor.fetchall.return_value = [(5,), (6,), (7,)]
         mock_conn.execute.return_value = mock_cursor
 
-        api._shift_scenes_from(mock_conn, scene_id, 1)
-=======
         api.scene_db.shift_scenes_from(mock_conn, scene_id, 1)
->>>>>>> ce2eee9a
 
         # Should have 1 SELECT + 3 UPDATEs = 4 calls
         assert mock_conn.execute.call_count == 4
