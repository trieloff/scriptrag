"""Tests for read-only database connection utilities."""

import sys
from unittest.mock import MagicMock, patch

import pytest

from scriptrag.config import ScriptRAGSettings
from scriptrag.database.readonly import get_read_only_connection


class TestGetReadOnlyConnection:
    """Test read-only database connection functionality."""

    @pytest.fixture
    def settings(self, tmp_path):
        """Create test settings."""
        db_path = tmp_path / "test.db"
        settings = MagicMock(spec=ScriptRAGSettings)
        settings.database_path = db_path
        settings.database_timeout = 30.0
        settings.database_cache_size = -2000
        settings.database_temp_store = "MEMORY"
        settings.database_journal_mode = "WAL"
<<<<<<< HEAD
        settings.database_synchronous = "NORMAL"
        settings.database_foreign_keys = True
=======
>>>>>>> dcc89759
        return settings

    def test_get_read_only_connection_success(self, settings):
        """Test successful read-only connection creation."""
        # Create a dummy database file
        db_path = settings.database_path
        db_path.touch()

        # Mock the connection manager to prevent actual database initialization
        with patch(
            "scriptrag.database.readonly.get_connection_manager"
        ) as mock_get_manager:
            mock_manager = MagicMock()
            mock_conn = MagicMock()
            mock_get_manager.return_value = mock_manager
            mock_manager.readonly.return_value.__enter__ = MagicMock(
                return_value=mock_conn
            )
            mock_manager.readonly.return_value.__exit__ = MagicMock(return_value=None)

            with get_read_only_connection(settings) as conn:
                assert conn == mock_conn

            # Verify connection manager was called with settings
            mock_get_manager.assert_called_once_with(settings)
            # Verify readonly context was used
            mock_manager.readonly.assert_called_once()

    def test_get_read_only_connection_path_traversal_protection(self, tmp_path):
        """Test path traversal protection."""
        # Create a legitimate base directory
        base_dir = tmp_path / "data"
        base_dir.mkdir()

        # Create settings with path that would traverse outside parent
        settings = MagicMock(spec=ScriptRAGSettings)
        # This creates a path that goes outside the expected parent directory
        traversal_path = base_dir / "../../../etc/passwd"
        settings.database_path = traversal_path
        settings.database_timeout = 30.0
        settings.database_cache_size = -2000
        settings.database_temp_store = "MEMORY"
        settings.database_journal_mode = "WAL"

        # The test expects a ValueError to be raised by the context manager
        with (
            pytest.raises(ValueError, match="Invalid database path detected"),
            get_read_only_connection(settings),
        ):
            pass

    def test_get_read_only_connection_exception_handling(self, settings):
        """Test exception handling during connection creation."""
        db_path = settings.database_path
        db_path.touch()

        # Mock the connection manager to raise an exception
        from scriptrag.exceptions import DatabaseError

        with patch(
            "scriptrag.database.readonly.get_connection_manager"
        ) as mock_get_manager:
            mock_get_manager.side_effect = DatabaseError(
                message="Failed to create database connection: Connection error",
                hint="Check database path and permissions",
                details={"db_path": str(db_path)},
            )

            with pytest.raises(
                DatabaseError,
                match="Failed to create database connection: Connection error",
            ):
                with get_read_only_connection(settings):
                    pass

            # Verify connection manager was called with settings
            mock_get_manager.assert_called_once_with(settings)

    def test_get_read_only_connection_no_exception_on_close_error(self, settings):
        """Test that exceptions during close are handled gracefully."""
        db_path = settings.database_path
        db_path.touch()

        # Mock the connection manager - close errors handled internally
        with patch(
            "scriptrag.database.readonly.get_connection_manager"
        ) as mock_get_manager:
            mock_manager = MagicMock()
            mock_conn = MagicMock()
            mock_get_manager.return_value = mock_manager
            mock_context = MagicMock()
            mock_context.__enter__ = MagicMock(return_value=mock_conn)
            mock_context.__exit__ = MagicMock(
                return_value=None
            )  # Close error handled internally
            mock_manager.readonly.return_value = mock_context

            # Should not raise exception - connection manager handles close errors
            with get_read_only_connection(settings) as conn:
                assert conn == mock_conn

            # Verify the context manager was properly used
            mock_context.__exit__.assert_called_once()

    def test_get_read_only_connection_none_connection(self, settings):
        """Test handling when connection is None."""
        db_path = settings.database_path
        db_path.touch()

        # Mock the connection manager to raise error when None connection is attempted
        from scriptrag.exceptions import DatabaseError

        with patch(
            "scriptrag.database.readonly.get_connection_manager"
        ) as mock_get_manager:
            mock_get_manager.side_effect = DatabaseError(
                message="Failed to create database connection: NoneType error",
                hint="Check database path and permissions",
                details={"db_path": str(db_path)},
            )

            with pytest.raises(DatabaseError, match="NoneType error"):
                with get_read_only_connection(settings):
                    pass

    def test_get_read_only_connection_exception_cleanup(self, settings):
        """Test exception handling in cleanup - line 34 coverage."""
        db_path = settings.database_path
        db_path.touch()

        # Mock the connection manager to raise exception during initialization
        from scriptrag.exceptions import DatabaseError

        with patch(
            "scriptrag.database.readonly.get_connection_manager"
        ) as mock_get_manager:
            mock_get_manager.side_effect = DatabaseError(
                message="Failed to create database connection: Pragma setup failed",
                hint="Check database path and permissions",
                details={"db_path": str(db_path)},
            )

            with pytest.raises(DatabaseError, match="Pragma setup failed"):
                with get_read_only_connection(settings):
                    pass

            # Connection manager should have been called
            mock_get_manager.assert_called_once_with(settings)

    def test_get_read_only_connection_macos_temp_dirs_allowed(self):
        """Test that macOS temp directories in /private/var/folders/ are allowed."""
        from pathlib import Path
        from unittest.mock import MagicMock, patch

        # Create settings with macOS temporary directory path
        settings = MagicMock(spec=ScriptRAGSettings)
        # Simulate a typical macOS temporary directory path
        macos_temp_path = Path(
            "/private/var/folders/y6/nj790rtn62lfktb1sh__79hc0000gn/T/pytest-of-runner/pytest-0/test_db_path/test.db"
        )
        settings.database_path = macos_temp_path
        settings.database_timeout = 30.0
        settings.database_cache_size = -2000
        settings.database_temp_store = "MEMORY"
        settings.database_journal_mode = "WAL"
<<<<<<< HEAD
        settings.database_synchronous = "NORMAL"
        settings.database_foreign_keys = True

        # Mock the connection manager to prevent actual database initialization
        with patch(
            "scriptrag.database.readonly.get_connection_manager"
        ) as mock_get_manager:
            mock_manager = MagicMock()
=======

        with patch("sqlite3.connect") as mock_connect:
>>>>>>> dcc89759
            mock_conn = MagicMock()
            mock_get_manager.return_value = mock_manager
            mock_manager.readonly.return_value.__enter__ = MagicMock(
                return_value=mock_conn
            )
            mock_manager.readonly.return_value.__exit__ = MagicMock(return_value=None)

            # This should NOT raise a ValueError for macOS temp dirs
            with get_read_only_connection(settings) as conn:
                assert conn == mock_conn

            # Verify connection manager was called with settings
            mock_get_manager.assert_called_once_with(settings)

    def test_get_read_only_connection_regular_var_dirs_blocked(self):
        """Test that regular /var/ directories (non-temp) are still blocked."""
        from pathlib import Path
        from unittest.mock import MagicMock

        # Create settings with regular /var directory path
        settings = MagicMock(spec=ScriptRAGSettings)
        var_path = Path("/var/lib/database/test.db")
        settings.database_path = var_path
        settings.database_timeout = 30.0
        settings.database_cache_size = -2000
        settings.database_temp_store = "MEMORY"
        settings.database_journal_mode = "WAL"

        # This should still raise a ValueError for non-temp /var directories
        with (
            pytest.raises(ValueError, match="Invalid database path detected"),
            get_read_only_connection(settings),
        ):
            pass

    def test_root_repo_path_allowed(self):
        """Test that /root/repo/ paths are allowed."""
        from pathlib import Path
        from unittest.mock import MagicMock, patch

        settings = MagicMock(spec=ScriptRAGSettings)
        # Valid /root/repo path
        repo_path = Path("/root/repo/scriptrag.db")
        settings.database_path = repo_path
        settings.database_timeout = 30.0
        settings.database_cache_size = -2000
        settings.database_temp_store = "MEMORY"
        settings.database_journal_mode = "WAL"
<<<<<<< HEAD
        settings.database_synchronous = "NORMAL"
        settings.database_foreign_keys = True

        # Mock the connection manager to prevent actual database initialization
        with patch(
            "scriptrag.database.readonly.get_connection_manager"
        ) as mock_get_manager:
            mock_manager = MagicMock()
=======

        with patch("sqlite3.connect") as mock_connect:
>>>>>>> dcc89759
            mock_conn = MagicMock()
            mock_get_manager.return_value = mock_manager
            mock_manager.readonly.return_value.__enter__ = MagicMock(
                return_value=mock_conn
            )
            mock_manager.readonly.return_value.__exit__ = MagicMock(return_value=None)

            # This should NOT raise a ValueError for /root/repo/
            with get_read_only_connection(settings) as conn:
                assert conn == mock_conn

            # Verify connection manager was called with settings
            mock_get_manager.assert_called_once_with(settings)

    def test_root_repo_subdir_allowed(self):
        """Test that subdirectories under /root/repo/ are allowed."""
        from pathlib import Path
        from unittest.mock import MagicMock, patch

        settings = MagicMock(spec=ScriptRAGSettings)
        # Valid /root/repo subdirectory path
        repo_path = Path("/root/repo/data/databases/scriptrag.db")
        settings.database_path = repo_path
        settings.database_timeout = 30.0
        settings.database_cache_size = -2000
        settings.database_temp_store = "MEMORY"
        settings.database_journal_mode = "WAL"
<<<<<<< HEAD
        settings.database_synchronous = "NORMAL"
        settings.database_foreign_keys = True

        # Mock the connection manager to prevent actual database initialization
        with patch(
            "scriptrag.database.readonly.get_connection_manager"
        ) as mock_get_manager:
            mock_manager = MagicMock()
=======

        with patch("sqlite3.connect") as mock_connect:
>>>>>>> dcc89759
            mock_conn = MagicMock()
            mock_get_manager.return_value = mock_manager
            mock_manager.readonly.return_value.__enter__ = MagicMock(
                return_value=mock_conn
            )
            mock_manager.readonly.return_value.__exit__ = MagicMock(return_value=None)

            # This should NOT raise a ValueError for /root/repo/ subdirs
            with get_read_only_connection(settings) as conn:
                assert conn == mock_conn

            # Verify connection manager was called
            mock_get_manager.assert_called_once_with(settings)

    @pytest.mark.skipif(sys.platform == "win32", reason="Unix-specific path test")
    def test_root_malicious_repo_blocked(self):
        """Test that malicious paths with 'repo' in name are blocked."""
        from pathlib import Path
        from unittest.mock import MagicMock

        settings = MagicMock(spec=ScriptRAGSettings)
        # Malicious path that contains 'repo' but not under /root/repo/
        malicious_path = Path("/root/malicious-repo/database.db")
        settings.database_path = malicious_path
        settings.database_timeout = 30.0
        settings.database_cache_size = -2000
        settings.database_temp_store = "MEMORY"
        settings.database_journal_mode = "WAL"

        # This should raise a ValueError - not the allowed /root/repo/ prefix
        with (
            pytest.raises(ValueError, match="Invalid database path detected"),
            get_read_only_connection(settings),
        ):
            pass

    @pytest.mark.skipif(sys.platform == "win32", reason="Unix-specific path test")
    def test_root_other_dirs_blocked(self):
        """Test that other /root/ directories are blocked."""
        from pathlib import Path
        from unittest.mock import MagicMock

        settings = MagicMock(spec=ScriptRAGSettings)
        # Path in /root/ but not in /root/repo/
        other_path = Path("/root/projects/database.db")
        settings.database_path = other_path
        settings.database_timeout = 30.0
        settings.database_cache_size = -2000
        settings.database_temp_store = "MEMORY"
        settings.database_journal_mode = "WAL"

        # This should raise a ValueError
        with (
            pytest.raises(ValueError, match="Invalid database path detected"),
            get_read_only_connection(settings),
        ):
            pass

    def test_home_directory_allowed(self):
        """Test that user home directories are allowed."""
        from pathlib import Path
        from unittest.mock import MagicMock, patch

        settings = MagicMock(spec=ScriptRAGSettings)
        home_path = Path("/home/user/projects/scriptrag.db")
        settings.database_path = home_path
        settings.database_timeout = 30.0
        settings.database_cache_size = -2000
        settings.database_temp_store = "MEMORY"
        settings.database_journal_mode = "WAL"
<<<<<<< HEAD
        settings.database_synchronous = "NORMAL"
        settings.database_foreign_keys = True

        # Mock the connection manager to prevent actual database initialization
        with patch(
            "scriptrag.database.readonly.get_connection_manager"
        ) as mock_get_manager:
            mock_manager = MagicMock()
=======

        with patch("sqlite3.connect") as mock_connect:
>>>>>>> dcc89759
            mock_conn = MagicMock()
            mock_get_manager.return_value = mock_manager
            mock_manager.readonly.return_value.__enter__ = MagicMock(
                return_value=mock_conn
            )
            mock_manager.readonly.return_value.__exit__ = MagicMock(return_value=None)

            # Home directories should be allowed
            with get_read_only_connection(settings) as conn:
                assert conn == mock_conn

            # Verify connection manager was called
            mock_get_manager.assert_called_once_with(settings)

    @pytest.mark.skipif(sys.platform == "win32", reason="macOS-specific path test")
    def test_macos_users_directory_allowed(self):
        """Test that macOS /Users/ directories are allowed."""
        from pathlib import Path
        from unittest.mock import MagicMock, patch

        settings = MagicMock(spec=ScriptRAGSettings)
        users_path = Path("/Users/developer/projects/scriptrag.db")
        settings.database_path = users_path
        settings.database_timeout = 30.0
        settings.database_cache_size = -2000
        settings.database_temp_store = "MEMORY"
        settings.database_journal_mode = "WAL"
<<<<<<< HEAD
        settings.database_synchronous = "NORMAL"
        settings.database_foreign_keys = True

        # Mock the connection manager to prevent actual database initialization
        with patch(
            "scriptrag.database.readonly.get_connection_manager"
        ) as mock_get_manager:
            mock_manager = MagicMock()
=======

        with patch("sqlite3.connect") as mock_connect:
>>>>>>> dcc89759
            mock_conn = MagicMock()
            mock_get_manager.return_value = mock_manager
            mock_manager.readonly.return_value.__enter__ = MagicMock(
                return_value=mock_conn
            )
            mock_manager.readonly.return_value.__exit__ = MagicMock(return_value=None)

            # macOS /Users/ directories should be allowed
            with get_read_only_connection(settings) as conn:
                assert conn == mock_conn

            # Verify connection manager was called
            mock_get_manager.assert_called_once_with(settings)

    def test_windows_user_documents_allowed(self):
        """Test that Windows user Documents directories are allowed."""
        from pathlib import Path
        from unittest.mock import MagicMock, patch

        settings = MagicMock(spec=ScriptRAGSettings)
        docs_path = Path("C:\\Users\\developer\\Documents\\projects\\scriptrag.db")
        settings.database_path = docs_path
        settings.database_timeout = 30.0
        settings.database_cache_size = -2000
        settings.database_temp_store = "MEMORY"
        settings.database_journal_mode = "WAL"
<<<<<<< HEAD
        settings.database_synchronous = "NORMAL"
        settings.database_foreign_keys = True

        # Mock the connection manager to prevent actual database initialization
        with patch(
            "scriptrag.database.readonly.get_connection_manager"
        ) as mock_get_manager:
            mock_manager = MagicMock()
=======

        with patch("sqlite3.connect") as mock_connect:
>>>>>>> dcc89759
            mock_conn = MagicMock()
            mock_get_manager.return_value = mock_manager
            mock_manager.readonly.return_value.__enter__ = MagicMock(
                return_value=mock_conn
            )
            mock_manager.readonly.return_value.__exit__ = MagicMock(return_value=None)

            # Windows Documents folders should be allowed
            with get_read_only_connection(settings) as conn:
                assert conn == mock_conn

            # Verify connection manager was called
            mock_get_manager.assert_called_once_with(settings)

    def test_system_directories_blocked(self):
        """Test that various system directories are blocked."""
        from pathlib import Path
        from unittest.mock import MagicMock

        blocked_paths = [
            "/etc/passwd",
            "/usr/bin/database.db",
            "/bin/scriptrag.db",
            "/sbin/database.db",
            "C:\\Windows\\System32\\database.db",
            "C:\\Program Files\\App\\database.db",
        ]

        for blocked_path in blocked_paths:
            settings = MagicMock(spec=ScriptRAGSettings)
            settings.database_path = Path(blocked_path)
            settings.database_timeout = 30.0
            settings.database_cache_size = -2000
            settings.database_temp_store = "MEMORY"
            settings.database_journal_mode = "WAL"

            # All system directories should be blocked
            with (
                pytest.raises(ValueError, match="Invalid database path detected"),
                get_read_only_connection(settings),
            ):
                pass

    @pytest.mark.skipif(
        sys.platform == "win32", reason="Unix-specific path traversal test"
    )
    def test_path_traversal_attacks_blocked(self):
        """Test that path traversal attacks are blocked."""
        from pathlib import Path
        from unittest.mock import MagicMock

        # Test various path traversal attack vectors
        attack_paths = [
            "/root/repo/../../../etc/passwd",  # Escape to /etc/passwd
            "/root/repo/../../../home/user/.ssh/id_rsa",  # Access SSH keys
            "/root/repo/../../etc/shadow",  # Access shadow file
            "/root/repo/../projects/secret.db",  # Escape to sibling directory
            "/root/repo/./../../etc/hosts",  # With current directory
            "/root/repo/subdir/../../../../../../etc/passwd",  # Deep traversal
            "/root/repo/../repo/../../../etc/passwd",  # Complex traversal
        ]

        for attack_path in attack_paths:
            settings = MagicMock(spec=ScriptRAGSettings)
            settings.database_path = Path(attack_path)
            settings.database_timeout = 30.0
            settings.database_cache_size = -2000
            settings.database_temp_store = "MEMORY"
            settings.database_journal_mode = "WAL"

            # All path traversal attempts should be blocked
            with (
                pytest.raises(ValueError, match="Invalid database path detected"),
                get_read_only_connection(settings),
            ):
                pass

    def test_legitimate_repo_paths_allowed(self):
        """Test that legitimate /root/repo paths are allowed."""
        from pathlib import Path
        from unittest.mock import MagicMock, patch

        # Test legitimate paths within /root/repo
        legitimate_paths = [
            "/root/repo/scriptrag.db",
            "/root/repo/data/database.db",
            "/root/repo/subdir/nested/deep/file.db",
        ]

        for legit_path in legitimate_paths:
            settings = MagicMock(spec=ScriptRAGSettings)
            settings.database_path = Path(legit_path)
            settings.database_timeout = 30.0
            settings.database_cache_size = -2000
            settings.database_temp_store = "MEMORY"
            settings.database_journal_mode = "WAL"
<<<<<<< HEAD
            settings.database_synchronous = "NORMAL"
            settings.database_foreign_keys = True

            # Mock the connection manager to prevent actual database initialization
            with patch(
                "scriptrag.database.readonly.get_connection_manager"
            ) as mock_get_manager:
                mock_manager = MagicMock()
=======

            with patch("sqlite3.connect") as mock_connect:
>>>>>>> dcc89759
                mock_conn = MagicMock()
                mock_get_manager.return_value = mock_manager
                mock_manager.readonly.return_value.__enter__ = MagicMock(
                    return_value=mock_conn
                )
                mock_manager.readonly.return_value.__exit__ = MagicMock(
                    return_value=None
                )

                # These should be allowed
                with get_read_only_connection(settings) as conn:
                    assert conn == mock_conn

                # Verify connection manager was called
                mock_get_manager.assert_called_once_with(settings)
                mock_get_manager.reset_mock()<|MERGE_RESOLUTION|>--- conflicted
+++ resolved
@@ -22,11 +22,6 @@
         settings.database_cache_size = -2000
         settings.database_temp_store = "MEMORY"
         settings.database_journal_mode = "WAL"
-<<<<<<< HEAD
-        settings.database_synchronous = "NORMAL"
-        settings.database_foreign_keys = True
-=======
->>>>>>> dcc89759
         return settings
 
     def test_get_read_only_connection_success(self, settings):
@@ -192,19 +187,12 @@
         settings.database_cache_size = -2000
         settings.database_temp_store = "MEMORY"
         settings.database_journal_mode = "WAL"
-<<<<<<< HEAD
-        settings.database_synchronous = "NORMAL"
-        settings.database_foreign_keys = True
-
-        # Mock the connection manager to prevent actual database initialization
-        with patch(
-            "scriptrag.database.readonly.get_connection_manager"
-        ) as mock_get_manager:
-            mock_manager = MagicMock()
-=======
-
-        with patch("sqlite3.connect") as mock_connect:
->>>>>>> dcc89759
+
+        # Mock the connection manager to prevent actual database initialization
+        with patch(
+            "scriptrag.database.readonly.get_connection_manager"
+        ) as mock_get_manager:
+            mock_manager = MagicMock()
             mock_conn = MagicMock()
             mock_get_manager.return_value = mock_manager
             mock_manager.readonly.return_value.__enter__ = MagicMock(
@@ -253,19 +241,12 @@
         settings.database_cache_size = -2000
         settings.database_temp_store = "MEMORY"
         settings.database_journal_mode = "WAL"
-<<<<<<< HEAD
-        settings.database_synchronous = "NORMAL"
-        settings.database_foreign_keys = True
-
-        # Mock the connection manager to prevent actual database initialization
-        with patch(
-            "scriptrag.database.readonly.get_connection_manager"
-        ) as mock_get_manager:
-            mock_manager = MagicMock()
-=======
-
-        with patch("sqlite3.connect") as mock_connect:
->>>>>>> dcc89759
+
+        # Mock the connection manager to prevent actual database initialization
+        with patch(
+            "scriptrag.database.readonly.get_connection_manager"
+        ) as mock_get_manager:
+            mock_manager = MagicMock()
             mock_conn = MagicMock()
             mock_get_manager.return_value = mock_manager
             mock_manager.readonly.return_value.__enter__ = MagicMock(
@@ -293,19 +274,12 @@
         settings.database_cache_size = -2000
         settings.database_temp_store = "MEMORY"
         settings.database_journal_mode = "WAL"
-<<<<<<< HEAD
-        settings.database_synchronous = "NORMAL"
-        settings.database_foreign_keys = True
-
-        # Mock the connection manager to prevent actual database initialization
-        with patch(
-            "scriptrag.database.readonly.get_connection_manager"
-        ) as mock_get_manager:
-            mock_manager = MagicMock()
-=======
-
-        with patch("sqlite3.connect") as mock_connect:
->>>>>>> dcc89759
+
+        # Mock the connection manager to prevent actual database initialization
+        with patch(
+            "scriptrag.database.readonly.get_connection_manager"
+        ) as mock_get_manager:
+            mock_manager = MagicMock()
             mock_conn = MagicMock()
             mock_get_manager.return_value = mock_manager
             mock_manager.readonly.return_value.__enter__ = MagicMock(
@@ -376,19 +350,12 @@
         settings.database_cache_size = -2000
         settings.database_temp_store = "MEMORY"
         settings.database_journal_mode = "WAL"
-<<<<<<< HEAD
-        settings.database_synchronous = "NORMAL"
-        settings.database_foreign_keys = True
-
-        # Mock the connection manager to prevent actual database initialization
-        with patch(
-            "scriptrag.database.readonly.get_connection_manager"
-        ) as mock_get_manager:
-            mock_manager = MagicMock()
-=======
-
-        with patch("sqlite3.connect") as mock_connect:
->>>>>>> dcc89759
+
+        # Mock the connection manager to prevent actual database initialization
+        with patch(
+            "scriptrag.database.readonly.get_connection_manager"
+        ) as mock_get_manager:
+            mock_manager = MagicMock()
             mock_conn = MagicMock()
             mock_get_manager.return_value = mock_manager
             mock_manager.readonly.return_value.__enter__ = MagicMock(
@@ -416,19 +383,12 @@
         settings.database_cache_size = -2000
         settings.database_temp_store = "MEMORY"
         settings.database_journal_mode = "WAL"
-<<<<<<< HEAD
-        settings.database_synchronous = "NORMAL"
-        settings.database_foreign_keys = True
-
-        # Mock the connection manager to prevent actual database initialization
-        with patch(
-            "scriptrag.database.readonly.get_connection_manager"
-        ) as mock_get_manager:
-            mock_manager = MagicMock()
-=======
-
-        with patch("sqlite3.connect") as mock_connect:
->>>>>>> dcc89759
+
+        # Mock the connection manager to prevent actual database initialization
+        with patch(
+            "scriptrag.database.readonly.get_connection_manager"
+        ) as mock_get_manager:
+            mock_manager = MagicMock()
             mock_conn = MagicMock()
             mock_get_manager.return_value = mock_manager
             mock_manager.readonly.return_value.__enter__ = MagicMock(
@@ -455,19 +415,12 @@
         settings.database_cache_size = -2000
         settings.database_temp_store = "MEMORY"
         settings.database_journal_mode = "WAL"
-<<<<<<< HEAD
-        settings.database_synchronous = "NORMAL"
-        settings.database_foreign_keys = True
-
-        # Mock the connection manager to prevent actual database initialization
-        with patch(
-            "scriptrag.database.readonly.get_connection_manager"
-        ) as mock_get_manager:
-            mock_manager = MagicMock()
-=======
-
-        with patch("sqlite3.connect") as mock_connect:
->>>>>>> dcc89759
+
+        # Mock the connection manager to prevent actual database initialization
+        with patch(
+            "scriptrag.database.readonly.get_connection_manager"
+        ) as mock_get_manager:
+            mock_manager = MagicMock()
             mock_conn = MagicMock()
             mock_get_manager.return_value = mock_manager
             mock_manager.readonly.return_value.__enter__ = MagicMock(
@@ -564,19 +517,12 @@
             settings.database_cache_size = -2000
             settings.database_temp_store = "MEMORY"
             settings.database_journal_mode = "WAL"
-<<<<<<< HEAD
-            settings.database_synchronous = "NORMAL"
-            settings.database_foreign_keys = True
 
             # Mock the connection manager to prevent actual database initialization
             with patch(
                 "scriptrag.database.readonly.get_connection_manager"
             ) as mock_get_manager:
                 mock_manager = MagicMock()
-=======
-
-            with patch("sqlite3.connect") as mock_connect:
->>>>>>> dcc89759
                 mock_conn = MagicMock()
                 mock_get_manager.return_value = mock_manager
                 mock_manager.readonly.return_value.__enter__ = MagicMock(
