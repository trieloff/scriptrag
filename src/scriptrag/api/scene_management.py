--- conflicted
+++ resolved
@@ -286,383 +286,6 @@
                 error=str(e),
             )
 
-<<<<<<< HEAD
-    def _get_scene_by_id(
-        self, conn: sqlite3.Connection, scene_id: SceneIdentifier
-    ) -> Scene | None:
-        """Get scene from database by identifier."""
-        # Build query based on available identifiers
-        query = """
-            SELECT s.*, sc.title as script_title
-            FROM scenes s
-            JOIN scripts sc ON s.script_id = sc.id
-            WHERE s.scene_number = ?
-        """
-        params: list[Any] = [scene_id.scene_number]
-
-        # Add project filter
-        query += " AND sc.title = ?"
-        params.append(scene_id.project)
-
-        # Add season/episode filters if present
-        if scene_id.season is not None:
-            query += " AND json_extract(sc.metadata, '$.season') = ?"
-            params.append(scene_id.season)
-
-        if scene_id.episode is not None:
-            query += " AND json_extract(sc.metadata, '$.episode') = ?"
-            params.append(scene_id.episode)
-
-        cursor = conn.execute(query, params)
-        row = cursor.fetchone()
-
-        if not row:
-            return None
-
-        # Convert row to Scene object
-        return Scene(
-            number=row["scene_number"],
-            heading=row["heading"],
-            content=row["content"] or "",
-            original_text=row["content"] or "",
-            content_hash=hashlib.sha256((row["content"] or "").encode()).hexdigest(),
-            location=row["location"],
-            time_of_day=row["time_of_day"],
-        )
-
-    def _update_scene_content(
-        self,
-        conn: sqlite3.Connection,
-        scene_id: SceneIdentifier,
-        new_content: str,
-        parsed_scene: Scene | None,
-    ) -> Scene:
-        """Update scene content in database."""
-        # Parse the new content to extract scene details
-        if parsed_scene:
-            heading = parsed_scene.heading
-            location = parsed_scene.location
-            time_of_day = parsed_scene.time_of_day
-        else:
-            # Extract basic info from content
-            lines = new_content.strip().split("\n")
-            heading = lines[0] if lines else ""
-            location = ScreenplayUtils.extract_location(heading) or ""
-            time_of_day = ScreenplayUtils.extract_time(heading) or ""
-
-        # Update scene in database
-        query = """
-            UPDATE scenes
-            SET content = ?,
-                heading = ?,
-                location = ?,
-                time_of_day = ?,
-                updated_at = CURRENT_TIMESTAMP
-            WHERE scene_number = ?
-                AND script_id = (
-                    SELECT id FROM scripts
-                    WHERE title = ?
-        """
-        params: list[Any] = [
-            new_content,
-            heading,
-            location,
-            time_of_day,
-            scene_id.scene_number,
-            scene_id.project,
-        ]
-
-        # Add season/episode conditions
-        if scene_id.season is not None:
-            query += " AND json_extract(metadata, '$.season') = ?"
-            params.append(scene_id.season)
-
-        if scene_id.episode is not None:
-            query += " AND json_extract(metadata, '$.episode') = ?"
-            params.append(scene_id.episode)
-
-        query += ")"
-
-        conn.execute(query, params)
-
-        # Return updated scene
-        return Scene(
-            number=scene_id.scene_number,
-            heading=heading,
-            content=new_content,
-            original_text=new_content,
-            content_hash=hashlib.sha256(new_content.encode()).hexdigest(),
-            location=location,
-            time_of_day=time_of_day,
-        )
-
-    def _create_scene(
-        self,
-        conn: sqlite3.Connection,
-        scene_id: SceneIdentifier,
-        content: str,
-        parsed_scene: Scene | None,
-    ) -> Scene:
-        """Create new scene in database."""
-        # Get script ID
-        query = "SELECT id FROM scripts WHERE title = ?"
-        params: list[Any] = [scene_id.project]
-
-        if scene_id.season is not None:
-            query += " AND json_extract(metadata, '$.season') = ?"
-            params.append(scene_id.season)
-
-        if scene_id.episode is not None:
-            query += " AND json_extract(metadata, '$.episode') = ?"
-            params.append(scene_id.episode)
-
-        cursor = conn.execute(query, params)
-        row = cursor.fetchone()
-
-        if not row:
-            raise ValueError(f"Script not found for {scene_id.key}")
-
-        script_id = row[0]
-
-        # Parse scene details
-        if parsed_scene:
-            heading = parsed_scene.heading
-            location = parsed_scene.location
-            time_of_day = parsed_scene.time_of_day
-        else:
-            lines = content.strip().split("\n")
-            heading = lines[0] if lines else ""
-            location = ScreenplayUtils.extract_location(heading) or ""
-            time_of_day = ScreenplayUtils.extract_time(heading) or ""
-
-        # Insert new scene
-        conn.execute(
-            """
-            INSERT INTO scenes (script_id, scene_number, heading, location,
-                              time_of_day, content, metadata)
-            VALUES (?, ?, ?, ?, ?, ?, ?)
-            """,
-            (
-                script_id,
-                scene_id.scene_number,
-                heading,
-                location,
-                time_of_day,
-                content,
-                "{}",
-            ),
-        )
-
-        return Scene(
-            number=scene_id.scene_number,
-            heading=heading,
-            content=content,
-            original_text=content,
-            content_hash=hashlib.sha256(content.encode()).hexdigest(),
-            location=location,
-            time_of_day=time_of_day,
-        )
-
-    def _delete_scene(
-        self, conn: sqlite3.Connection, scene_id: SceneIdentifier
-    ) -> None:
-        """Delete scene from database."""
-        query = """
-            DELETE FROM scenes
-            WHERE scene_number = ?
-                AND script_id = (
-                    SELECT id FROM scripts
-                    WHERE title = ?
-        """
-        params: list[Any] = [scene_id.scene_number, scene_id.project]
-
-        if scene_id.season is not None:
-            query += " AND json_extract(metadata, '$.season') = ?"
-            params.append(scene_id.season)
-
-        if scene_id.episode is not None:
-            query += " AND json_extract(metadata, '$.episode') = ?"
-            params.append(scene_id.episode)
-
-        query += ")"
-
-        conn.execute(query, params)
-
-    def _shift_scenes_after(
-        self, conn: sqlite3.Connection, scene_id: SceneIdentifier, shift: int
-    ) -> None:
-        """Shift scene numbers after a given scene."""
-        # First get all scenes that need shifting
-        query = """
-            SELECT scene_number FROM scenes
-            WHERE scene_number > ?
-                AND script_id = (
-                    SELECT id FROM scripts
-                    WHERE title = ?
-        """
-        params: list[Any] = [scene_id.scene_number, scene_id.project]
-
-        if scene_id.season is not None:
-            query += " AND json_extract(metadata, '$.season') = ?"
-            params.append(scene_id.season)
-
-        if scene_id.episode is not None:
-            query += " AND json_extract(metadata, '$.episode') = ?"
-            params.append(scene_id.episode)
-
-        # Order by scene_number DESC if shifting up, ASC if shifting down
-        if shift > 0:
-            query += ") ORDER BY scene_number DESC"
-        else:
-            query += ") ORDER BY scene_number ASC"
-
-        cursor = conn.execute(query, params)
-        scenes_to_shift = [row[0] for row in cursor.fetchall()]
-
-        # Now update each scene individually in the correct order
-        update_query = """
-            UPDATE scenes
-            SET scene_number = scene_number + ?
-            WHERE scene_number = ?
-                AND script_id = (
-                    SELECT id FROM scripts
-                    WHERE title = ?
-        """
-
-        for scene_num in scenes_to_shift:
-            update_params: list[Any] = [shift, scene_num, scene_id.project]
-
-            update_query_full = update_query
-            if scene_id.season is not None:
-                update_query_full += " AND json_extract(metadata, '$.season') = ?"
-                update_params.append(scene_id.season)
-
-            if scene_id.episode is not None:
-                update_query_full += " AND json_extract(metadata, '$.episode') = ?"
-                update_params.append(scene_id.episode)
-
-            update_query_full += ")"
-
-            conn.execute(update_query_full, update_params)
-
-    def _shift_scenes_from(
-        self, conn: sqlite3.Connection, scene_id: SceneIdentifier, shift: int
-    ) -> None:
-        """Shift scene numbers from a given scene."""
-        # First get all scenes that need shifting
-        query = """
-            SELECT scene_number FROM scenes
-            WHERE scene_number >= ?
-                AND script_id = (
-                    SELECT id FROM scripts
-                    WHERE title = ?
-        """
-        params: list[Any] = [scene_id.scene_number, scene_id.project]
-
-        if scene_id.season is not None:
-            query += " AND json_extract(metadata, '$.season') = ?"
-            params.append(scene_id.season)
-
-        if scene_id.episode is not None:
-            query += " AND json_extract(metadata, '$.episode') = ?"
-            params.append(scene_id.episode)
-
-        # Order by scene_number DESC if shifting up, ASC if shifting down
-        if shift > 0:
-            query += ") ORDER BY scene_number DESC"
-        else:
-            query += ") ORDER BY scene_number ASC"
-
-        cursor = conn.execute(query, params)
-        scenes_to_shift = [row[0] for row in cursor.fetchall()]
-
-        # Now update each scene individually in the correct order
-        update_query = """
-            UPDATE scenes
-            SET scene_number = scene_number + ?
-            WHERE scene_number = ?
-                AND script_id = (
-                    SELECT id FROM scripts
-                    WHERE title = ?
-        """
-
-        for scene_num in scenes_to_shift:
-            update_params: list[Any] = [shift, scene_num, scene_id.project]
-
-            update_query_full = update_query
-            if scene_id.season is not None:
-                update_query_full += " AND json_extract(metadata, '$.season') = ?"
-                update_params.append(scene_id.season)
-
-            if scene_id.episode is not None:
-                update_query_full += " AND json_extract(metadata, '$.episode') = ?"
-                update_params.append(scene_id.episode)
-
-            update_query_full += ")"
-
-            conn.execute(update_query_full, update_params)
-
-    def _compact_scene_numbers(
-        self, conn: sqlite3.Connection, scene_id: SceneIdentifier
-    ) -> list[int]:
-        """Compact scene numbers after deletion."""
-        # Get all scenes after the deleted one
-        query = """
-            SELECT scene_number FROM scenes
-            WHERE scene_number > ?
-                AND script_id = (
-                    SELECT id FROM scripts
-                    WHERE title = ?
-        """
-        params: list[Any] = [scene_id.scene_number, scene_id.project]
-
-        if scene_id.season is not None:
-            query += " AND json_extract(metadata, '$.season') = ?"
-            params.append(scene_id.season)
-
-        if scene_id.episode is not None:
-            query += " AND json_extract(metadata, '$.episode') = ?"
-            params.append(scene_id.episode)
-
-        query += ") ORDER BY scene_number"
-
-        cursor = conn.execute(query, params)
-        scenes_to_renumber = [row[0] for row in cursor.fetchall()]
-
-        # Shift them all down by 1
-        if scenes_to_renumber:
-            self._shift_scenes_after(conn, scene_id, -1)
-
-        return scenes_to_renumber
-
-    def _get_renumbered_scenes(
-        self, conn: sqlite3.Connection, scene_id: SceneIdentifier
-    ) -> list[int]:
-        """Get list of scene numbers that were renumbered."""
-        query = """
-            SELECT scene_number FROM scenes
-            WHERE scene_number > ?
-                AND script_id = (
-                    SELECT id FROM scripts
-                    WHERE title = ?
-        """
-        params: list[Any] = [scene_id.scene_number, scene_id.project]
-
-        if scene_id.season is not None:
-            query += " AND json_extract(metadata, '$.season') = ?"
-            params.append(scene_id.season)
-
-        if scene_id.episode is not None:
-            query += " AND json_extract(metadata, '$.episode') = ?"
-            params.append(scene_id.episode)
-
-        query += ") ORDER BY scene_number"
-
-        cursor = conn.execute(query, params)
-        return [row[0] for row in cursor.fetchall()]
-
-=======
->>>>>>> ce2eee9a
     async def read_bible(
         self, project: str, bible_name: str | None = None
     ) -> BibleReadResult:
