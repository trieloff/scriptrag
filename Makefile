# ScriptRAG Development Makefile
# Requires: make, python3.11+
# UV will be installed automatically if missing

.PHONY: help
help: ## Show this help message
	@echo "ScriptRAG Development Commands"
	@echo "=============================="
	@echo ""
	@grep -E '^[a-zA-Z_-]+:.*?## .*$$' $(MAKEFILE_LIST) | sort | awk 'BEGIN {FS = ":.*?## "}; {printf "\033[36m%-20s\033[0m %s\n", $$1, $$2}'

# UV bootstrap
.PHONY: check-uv
check-uv:
	@command -v uv >/dev/null 2>&1 || (echo "UV not found. Installing..." && $(MAKE) install-uv)

.PHONY: install-uv
install-uv: ## Install UV package manager
	@echo "Installing UV package manager..."
	@if command -v curl >/dev/null 2>&1; then \
		curl -LsSf https://astral.sh/uv/install.sh | sh; \
	elif command -v wget >/dev/null 2>&1; then \
		wget -qO- https://astral.sh/uv/install.sh | sh; \
	else \
		echo "Error: Neither curl nor wget found. Please install UV manually from https://github.com/astral-sh/uv"; \
		exit 1; \
	fi
	@echo "✅ UV installed. You may need to restart your shell or add UV to your PATH."

# Environment setup
.PHONY: install
install: check-uv ## Install the project in development mode with all dependencies
	uv sync --all-extras
	@echo "✅ Installation complete. Activate venv with: source .venv/bin/activate"

.PHONY: setup-dev
setup-dev: check-uv ## Complete developer environment setup (venv, deps, hooks, tools)
	@echo "🚀 Setting up complete developer environment..."
	@echo "1️⃣ Creating virtual environment..."
	uv venv
	@echo "2️⃣ Installing all dependencies..."
	uv sync --all-extras
	@echo "3️⃣ Installing pre-commit hooks..."
	uv run pre-commit install
	uv run pre-commit install --hook-type commit-msg
	@echo "4️⃣ Running initial pre-commit checks..."
	uv run pre-commit run --all-files || echo "⚠️  Some pre-commit checks failed. Run 'make format' to fix."
	@echo "5️⃣ Checking for Node.js dependencies..."
	@if command -v npm >/dev/null 2>&1; then \
		echo "Installing markdownlint-cli..."; \
		npm install -g markdownlint-cli; \
	else \
		echo "⚠️  npm not found. Install Node.js for markdown linting support."; \
	fi
	@echo "6️⃣ Installing GitHub CLI extensions..."
	@if command -v gh >/dev/null 2>&1; then \
		if ! gh extension list | grep -q "trieloff/gh-workflow-peek"; then \
			echo "Installing gh-workflow-peek for CI/CD analysis..."; \
			gh extension install trieloff/gh-workflow-peek || echo "⚠️  Failed to install gh-workflow-peek"; \
		else \
			echo "gh-workflow-peek is already installed"; \
		fi; \
	else \
		echo "⚠️  GitHub CLI (gh) not found. Install it for CI/CD analysis support."; \
	fi
	@echo "✅ Developer environment setup complete!"
	@echo ""
	@echo "📝 Next steps:"
	@echo "   - Activate virtual environment: source .venv/bin/activate"
	@echo "   - Run tests: make test"
	@echo "   - Check code quality: make check"
	@echo "   - See all commands: make help"

.PHONY: install-pre-commit
install-pre-commit: ## Install pre-commit hooks
	pre-commit install
	pre-commit install --hook-type commit-msg
	@echo "✅ Pre-commit hooks installed"

.PHONY: update
update: install ## Update all dependencies to latest versions
	uv sync --all-extras --upgrade
	uv run pre-commit autoupdate
	@echo "✅ Dependencies updated"

# Code quality
.PHONY: format
format: install ## Format code with ruff
	uv run ruff check --fix src/ tests/
	uv run ruff format src/ tests/
	@echo "✅ Code formatted"

.PHONY: lint
lint: install ## Run all linters (ruff, mypy, bandit, etc.)
	@echo "🔍 Running Ruff..."
	uv run ruff check src/ tests/
	@echo "🔍 Running MyPy..."
	uv run mypy src/
	@echo "🔍 Running Bandit security checks..."
	uv run bandit -r src/ -c pyproject.toml
	@echo "🔍 Checking docstring coverage..."
	uv run interrogate -c pyproject.toml
	@echo "🔍 Checking for dead code..."
	uv run vulture src/ --min-confidence 80
	@echo "✅ All linting checks passed"

.PHONY: type-check
type-check: install ## Run type checking with mypy
	uv run mypy src/ --show-error-codes --pretty

.PHONY: security
security: install ## Run security checks (bandit, safety, pip-audit)
	uv run bandit -r src/ -c pyproject.toml -f json -o .bandit-report.json
	uv run safety check --json > .safety-report.json || true
	uv run pip-audit || true
	@echo "✅ Security scan complete (see .bandit-report.json and .safety-report.json)"

# Testing
.PHONY: test
test: install ## Run all tests with coverage
	uv run pytest tests/ -v --cov=scriptrag --cov-report=term-missing --cov-report=html

.PHONY: test-fast
test-fast: install ## Run tests without coverage (faster)
	uv run pytest tests/ -v

.PHONY: test-watch
test-watch: install ## Run tests in watch mode
	uv run pytest-watch tests/ -- -v

.PHONY: test-parallel
<<<<<<< HEAD
test-parallel: install ## Run tests in parallel with coverage
	uv run pytest tests/ -v -n auto --cov=scriptrag --cov-report=xml --cov-report=term-missing $(PYTEST_ARGS)
=======
test-parallel: ## Run tests in parallel with coverage
	uv run pytest tests/ -v -n auto --cov=scriptrag --cov-report=
	uv run coverage combine
	uv run coverage xml
	uv run coverage report --show-missing

.PHONY: test-ci
test-ci: ## Run tests for CI with proper coverage combination
	uv run pytest tests/ -n auto --dist loadscope -q --no-header --tb=short --cov=scriptrag --cov-report= --junit-xml=junit.xml
	uv run coverage combine
	uv run coverage xml
>>>>>>> eaea986f

.PHONY: test-profile
test-profile: install ## Run tests with profiling
	uv run pytest tests/ -v --profile --profile-svg

.PHONY: coverage
coverage: install ## Generate coverage report
	uv run coverage run -m pytest tests/
	uv run coverage report
	uv run coverage html
	@echo "✅ Coverage report generated in htmlcov/"

.PHONY: coverage-combine
coverage-combine: install ## Combine coverage data from parallel test runs
	uv run coverage combine
	uv run coverage report
	uv run coverage html
	@echo "✅ Combined coverage report generated in htmlcov/"

# Documentation
.PHONY: docs
docs: install ## Build documentation
	uv run mkdocs build
	@echo "✅ Documentation built in site/"

.PHONY: docs-serve
docs-serve: install ## Serve documentation locally
	uv run mkdocs serve --dev-addr localhost:8000

.PHONY: docs-deploy
docs-deploy: install ## Deploy documentation to GitHub Pages
	uv run mkdocs gh-deploy --force

# Development tasks
.PHONY: run
run: install ## Run the CLI application
	uv run python -m scriptrag

.PHONY: run-mcp
run-mcp: install ## Run the MCP server
	uv run python -m scriptrag.mcp_server

.PHONY: run-api
run-api: install ## Run the REST API server
	uv run python -m scriptrag server api

.PHONY: run-api-dev
run-api-dev: install ## Run the REST API server in development mode with auto-reload
	uv run python -m scriptrag server api --reload

.PHONY: shell
shell: install ## Start IPython shell with project context
	uv run ipython -i -c "from scriptrag import *; print('ScriptRAG modules loaded')"

.PHONY: notebook
notebook: install ## Start Jupyter notebook server
	uv run jupyter notebook --notebook-dir=notebooks/

# Database tasks
.PHONY: db-init
db-init: install ## Initialize the database
	uv run python -m scriptrag.database.init

.PHONY: db-migrate
db-migrate: install ## Run database migrations
	uv run python -m scriptrag.database.migrate

.PHONY: db-seed
db-seed: install ## Seed database with sample data
	uv run python -m scriptrag.database.seed

# Build and distribution
.PHONY: build
build: clean install ## Build distribution packages
	uv run python -m build
	@echo "✅ Distribution packages built in dist/"

.PHONY: check-dist
check-dist: install ## Check distribution packages
	uv run twine check dist/*
	@echo "✅ Distribution packages validated"

.PHONY: publish-test
publish-test: build ## Publish to TestPyPI
	uv run python -m twine upload --repository testpypi dist/*

.PHONY: publish
publish: build ## Publish to PyPI
	uv run python -m twine upload dist/*

# Cleaning
.PHONY: clean
clean: ## Clean build artifacts and caches
	rm -rf build/
	rm -rf dist/
	rm -rf *.egg-info
	rm -rf .eggs/
	rm -rf .pytest_cache/
	rm -rf .mypy_cache/
	rm -rf .ruff_cache/
	rm -rf htmlcov/
	rm -rf .coverage
	rm -rf coverage.xml
	rm -rf site/
	rm -rf .bandit-report.json
	rm -rf .safety-report.json
	find . -type d -name __pycache__ -exec rm -rf {} + 2>/dev/null || true
	find . -type f -name "*.pyc" -delete
	find . -type f -name "*.pyo" -delete
	find . -type f -name "*~" -delete
	find . -type f -name ".DS_Store" -delete

.PHONY: clean-all
clean-all: clean ## Clean everything including venv
	rm -rf .venv/
	rm -rf uv.lock

# Quality checks (combines multiple checks)
.PHONY: check
check: check-uv lint type-check security test ## Run all quality checks

.PHONY: check-fast
check-fast: install ## Run fast quality checks (no tests)
	uv run ruff check src/ tests/
	uv run mypy src/ --no-error-summary
	uv run ruff format --check src/ tests/

.PHONY: pre-commit
pre-commit: install ## Run pre-commit on all files
	uv run pre-commit run --all-files

# Project specific
.PHONY: parse-fountain
parse-fountain: install ## Parse a fountain file (usage: make parse-fountain FILE=script.fountain)
	@if [ -z "$(FILE)" ]; then \
		echo "Error: Please specify a fountain file. Usage: make parse-fountain FILE=script.fountain"; \
		exit 1; \
	fi
	uv run python -m scriptrag parse "$(FILE)"

.PHONY: start-llm
start-llm: ## Instructions to start LMStudio
	@echo "📝 To use ScriptRAG, start LMStudio and:"
	@echo "1. Load a model (recommended: Mistral, Llama 2, or similar)"
	@echo "2. Start the server on http://localhost:1234"
	@echo "3. Verify the OpenAI-compatible endpoint at http://localhost:1234/v1"

# Git helpers
.PHONY: git-clean
git-clean: ## Clean git repository (remove untracked files)
	git clean -xdf -e .venv -e .env -e .env.local

# Dependencies management
.PHONY: deps-upgrade
deps-upgrade: install ## Upgrade all dependencies to latest versions
	uv sync --all-extras --upgrade

.PHONY: deps-tree
deps-tree: install ## Show dependency tree
	uv run pipdeptree

.PHONY: deps-check
deps-check: ## Check for dependency conflicts
	pip check

# Default target
.DEFAULT_GOAL := help<|MERGE_RESOLUTION|>--- conflicted
+++ resolved
@@ -129,22 +129,17 @@
 	uv run pytest-watch tests/ -- -v
 
 .PHONY: test-parallel
-<<<<<<< HEAD
 test-parallel: install ## Run tests in parallel with coverage
-	uv run pytest tests/ -v -n auto --cov=scriptrag --cov-report=xml --cov-report=term-missing $(PYTEST_ARGS)
-=======
-test-parallel: ## Run tests in parallel with coverage
-	uv run pytest tests/ -v -n auto --cov=scriptrag --cov-report=
+	uv run pytest tests/ -v -n auto --cov=scriptrag --cov-report= $(PYTEST_ARGS)
 	uv run coverage combine
 	uv run coverage xml
 	uv run coverage report --show-missing
 
 .PHONY: test-ci
-test-ci: ## Run tests for CI with proper coverage combination
+test-ci: install ## Run tests for CI with proper coverage combination
 	uv run pytest tests/ -n auto --dist loadscope -q --no-header --tb=short --cov=scriptrag --cov-report= --junit-xml=junit.xml
 	uv run coverage combine
 	uv run coverage xml
->>>>>>> eaea986f
 
 .PHONY: test-profile
 test-profile: install ## Run tests with profiling
