--- conflicted
+++ resolved
@@ -201,15 +201,7 @@
         """
         # Try Claude Code SDK first (currently doesn't support model enumeration)
         try:
-<<<<<<< HEAD
-            # Try to import and check for model listing capability
-            import claude_code_sdk
-
-            # Check if SDK is available by accessing the module
-            _ = claude_code_sdk.ClaudeCodeOptions
-=======
             from claude_code_sdk import ClaudeSDKClient
->>>>>>> c1c2c4b1
 
             client = ClaudeSDKClient()
 
@@ -278,10 +270,6 @@
 
                 return self._parse_anthropic_models(models_list)
 
-<<<<<<< HEAD
-        except (ImportError, AttributeError):
-            logger.debug("Claude Code SDK not available for model discovery")
-=======
         except ImportError:
             logger.debug("httpx not available for Anthropic API calls")
             return None
@@ -417,7 +405,6 @@
 
         except Exception as e:
             logger.warning(f"Failed to parse Claude SDK models data: {e}")
->>>>>>> c1c2c4b1
             return None
 
 
