--- conflicted
+++ resolved
@@ -438,20 +438,21 @@
     _settings = settings
 
 
-<<<<<<< HEAD
 def clear_settings_cache() -> None:
     """Clear the global settings cache.
 
     This forces get_settings() to re-read from environment variables
     and configuration files on the next call. Useful for testing
     when environment variables are changed via monkeypatch.
-=======
+    """
+    global _settings
+    _settings = None
+
+
 def reset_settings() -> None:
     """Reset the global settings instance.
 
     Forces recreation of settings on next call to get_settings(),
     useful for tests that modify environment variables.
->>>>>>> 7aad1f7a
     """
-    global _settings
-    _settings = None+    clear_settings_cache()  # Alias to clear_settings_cache