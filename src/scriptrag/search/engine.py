--- conflicted
+++ resolved
@@ -46,30 +46,11 @@
         Returns:
             Database connection in read-only mode
         """
-<<<<<<< HEAD
         # The path validation is already handled in get_read_only_connection
         # which performs comprehensive security checks including:
         # - Path traversal detection
         # - Disallowed system directories
         # - Proper cross-platform validation
-=======
-        # Validate database path to prevent path traversal
-        db_path_resolved = self.db_path.resolve()
-        # Get the expected parent directory from the original settings path
-        expected_parent = self.settings.database_path.parent.resolve()
-
-        if not str(db_path_resolved).startswith(str(expected_parent)):
-            raise DatabaseError(
-                message=f"Invalid database path: {db_path_resolved}",
-                hint="Path outside expected location. Check config.",
-                details={
-                    "resolved_path": str(db_path_resolved),
-                    "expected_parent": str(expected_parent),
-                    "config_path": str(self.settings.database_path),
-                },
-            )
-
->>>>>>> 610e2570
         return get_read_only_connection(self.settings)
 
     def search(self, query: SearchQuery) -> SearchResponse:
