--- conflicted
+++ resolved
@@ -257,11 +257,7 @@
         # Configure the mock database operations from the client fixture
         mock_db_ops = client.app.state.db_ops
         mock_db_ops.get_scene.side_effect = [mock_original_scene, mock_updated_scene]
-<<<<<<< HEAD
-        mock_db_ops.update_scene.return_value = True  # Return success
-=======
         mock_db_ops.update_scene_with_graph_propagation.return_value = True
->>>>>>> 4d83d0d3
 
         response = client.patch(f"/api/v1/scenes/{scene_id}", json=update_data)
 
@@ -313,11 +309,7 @@
         # Configure the mock database operations from the client fixture
         mock_db_ops = client.app.state.db_ops
         mock_db_ops.get_scene.return_value = mock_scene
-<<<<<<< HEAD
-        mock_db_ops.delete_scene.return_value = True  # Return success
-=======
         mock_db_ops.delete_scene_with_references.return_value = True
->>>>>>> 4d83d0d3
 
         response = client.delete(f"/api/v1/scenes/{scene_id}")
 
