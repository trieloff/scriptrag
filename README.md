# ScriptRAG: A Graph-Based Screenwriting Assistant

[![77% Vibe_Coded](https://img.shields.io/badge/77%25-Vibe_Coded-ff69b4?style=for-the-badge&logo=zedindustries&logoColor=white)](https://github.com/trieloff/vibe-coded-badge-action)

ScriptRAG is a novel screenwriting tool that combines Fountain parsing, graph databases, and local LLMs
to create an intelligent screenplay assistant using the GraphRAG (Graph + Retrieval-Augmented
Generation) pattern.

## 🚀 Recent Major Progress

**Significant development milestones achieved with 10 merged PRs and 8,655+ lines of new code:**

- **✅ Phase 4: GraphRAG Implementation - COMPLETE!** - Full knowledge graph construction with
  entity extraction, relationship building, and LLM enrichment
- **✅ Phase 6: Search and Query Interface - COMPLETE!** - Comprehensive text-based,
  semantic, and entity search with advanced ranking
- **✅ Enhanced CLI Interface** - Full command-line functionality for all major operations
- **📊 New: AI Content Indicators Database** - Comprehensive patterns for detecting AI-generated content
- **🔍 Knowledge Graph Builder** - Automated screenplay parsing with configurable LLM enrichment limits
- **⚡ Performance Optimizations** - Enhanced search resource management and error handling

## Features

- **Fountain Parser**: Read and parse screenplays in Fountain format
- **Graph Database**: SQLite-based lightweight graph database for screenplay structure
- **Local LLM Integration**: Uses LMStudio for text generation and embeddings
- **Embedding Pipeline**: Comprehensive semantic analysis with content extraction, embedding generation,
  and similarity search for screenplay elements
- **Advanced Search**: Find shows, seasons, episodes, scenes, characters, locations, concepts, objects,
  and temporal points with both keyword and semantic search capabilities
- **Scene Management**: Order scenes by script order, temporal order, or logical dependencies
- **Scene Editing**: Update, delete, or inject new scenes while maintaining screenplay integrity
- **Script Bible Support**: Comprehensive continuity management with character development tracking,
  world-building documentation, timeline management, and cross-episode consistency validation

## Tech Stack

- **Language**: Python with uv package manager
- **Database**: SQLite as a graph database
- **LLM**: Local LLMs via LMStudio (OpenAI-compatible API at <http://localhost:1234/v1>)
- **Parser**: Fountain screenplay format parser
- **Pattern**: GraphRAG (Graph + Retrieval-Augmented Generation)
- **Interface**: MCP (Model Context Protocol) server for AI assistant integration

## Project Plan & Tasks

### Phase 1: Project Setup and Foundation

- [x] **1.1 Initialize Project Structure**
  - [x] Set up Python project with uv
  - [x] Create directory structure (src/, tests/, data/, docs/)
  - [x] Initialize git repository
  - [x] Create .gitignore for Python/uv projects
  - [x] Set up pyproject.TOML with dependencies

- [x] **1.2 Development Environment** *(5/5 complete)*
  - [x] Configure uv virtual environment
  - [x] Create requirements files (dev, prod)
  - [x] Set up pre-commit hooks
  - [x] Configure logging framework
  - [x] Create configuration management (config.YAML/env)

### Phase 2: Core Components

- [x] **2.1 Fountain Parser Integration**
  - [x] Research and evaluate Fountain parsing libraries
  - [x] Integrate Fountain parser (using Jouvence)
  - [x] Create data models for screenplay elements:
    - [x] Script/Show
    - [x] Season
    - [x] Episode
    - [x] Scene
    - [x] Character
    - [x] Location
    - [x] Action
    - [x] Dialogue
    - [x] Parenthetical
  - [x] Write unit tests for parser

- [x] **2.2 SQLite Graph Database Design**
  - [x] Design graph schema for screenplay structure
  - [x] Create tables for:
    - [x] Nodes (entities: scenes, characters, locations, etc.)
    - [x] Edges (relationships: FOLLOWS, APPEARS_IN, SPEAKS_TO, etc.)
    - [x] Properties (metadata for nodes and edges)
    - [x] Embeddings (vector storage for semantic search)
  - [x] Implement database initialization scripts
  - [x] Create database migration system

- [x] **2.3 Graph Database Interface**
  - [x] Implement graph operations:
    - [x] Add/update/delete nodes
    - [x] Add/update/delete edges
    - [x] Traverse graph (BFS/DFS)
    - [x] Find paths between nodes
    - [x] Calculate node centrality
  - [x] Create query builder for complex graph queries
  - [x] Implement transaction support

### Phase 3: LLM Integration

- [x] **3.1 LMStudio Client** *(5/5 complete)*
  - [x] Create OpenAI-compatible API client for any OpenAI-compatible endpoint
  - [x] Implement model listing and selection
  - [x] Create abstraction layer for:
    - [x] Text generation (with reasoning model support)
    - [x] Embeddings generation
  - [x] Add retry logic and error handling
  - [x] Implement factory functions and configuration integration

- [x] **3.2 Embedding Pipeline** *(5/5 complete)*
  - [x] Design embedding strategy for screenplay elements
  - [x] Implement batch embedding generation
  - [x] Create embedding storage in SQLite
  - [x] Build similarity search functionality
  - [x] Optimize for performance (chunking, async processing)

### Phase 4: GraphRAG Implementation

- [x] **4.1 Knowledge Graph Construction** *(5/5 complete)*
  - [x] Parse screenplays into graph structure
  - [x] Extract entities and relationships
  - [x] Enrich nodes with LLM-generated metadata
  - [x] Build temporal graph layer
  - [x] Create logical dependency graph

<<<<<<< HEAD
- [x] **4.1.1 PR #17 Feedback Resolution** *(7/7 complete)*
  - [x] Make demo limits configurable in build_knowledge_graph.py example
    (--max-scenes, --max-characters CLI args)
  - [x] Complete mock implementation of _get_character_dialogue_samples with proper dialogue extraction
  - [x] Add confirmation for file deletion in example script (--force-delete bypass option)
  - [x] Optimize character mentions extraction with regex patterns and caching
  - [x] Fix all linting issues (line length, whitespace, code style)
  - [x] Maintain test coverage (all 151 tests passing)
  - [x] Pass type checking with no mypy issues

- [ ] **4.2 Graph Indexing**
  - [ ] Implement hierarchical indexing (show → season → episode → scene)
  - [ ] Create character relationship graphs
  - [ ] Build location-based scene graphs
  - [ ] Index temporal relationships
  - [ ] Generate concept and theme graphs

- [ ] **4.3 RAG Query Engine**
  - [ ] Design query language for screenplay searches
  - [ ] Implement multi-hop graph traversal
  - [ ] Create context assembly from graph neighborhoods
  - [ ] Build prompt templates for different query types
  - [ ] Integrate LLM for answer generation
=======
- [x] **4.2 Graph Indexing** *(5/5 complete)*
  - [x] Implement hierarchical indexing (show → season → episode → scene)
  - [x] Create character relationship graphs
  - [x] Build location-based scene graphs
  - [x] Index temporal relationships
  - [x] Generate concept and theme graphs

- [x] **4.3 RAG Query Engine** *(5/5 complete)*
  - [x] Design query language for screenplay searches
  - [x] Implement multi-hop graph traversal
  - [x] Create context assembly from graph neighborhoods
  - [x] Build prompt templates for different query types
  - [x] Integrate LLM for answer generation
>>>>>>> baf2a39c

### Phase 5: Scene Management Features

- [ ] **5.1 Scene Ordering**
  - [ ] Implement script order tracking
  - [ ] Build temporal order inference engine
  - [ ] Create logical dependency analyzer
  - [ ] Design UI/API for reordering scenes
  - [ ] Maintain consistency across orderings

- [ ] **5.2 Scene Operations**
  - [ ] **Update Scene**
    - [ ] Modify time/location metadata
    - [ ] Edit dialogue and action
    - [ ] Update character appearances
    - [ ] Propagate changes through graph
  - [ ] **Delete Scene**
    - [ ] Remove scene and update references
    - [ ] Handle dependency resolution
    - [ ] Maintain story continuity
  - [ ] **Inject Scene**
    - [ ] Insert new scenes at specified positions
    - [ ] Update all ordering systems
    - [ ] Validate logical consistency
    - [ ] Re-embed and index new content

### Phase 6: Search and Query Interface

- [x] **6.1 Search Implementation** *(5/5 complete)*
  - [x] Text-based search (dialogue, action)
  - [x] Entity search (characters, locations)
  - [x] Temporal search (time ranges, sequences)
  - [x] Concept/theme search
  - [x] Relationship search (character interactions)

- [x] **6.2 Advanced Queries** *(5/5 complete)*
  - [x] Multi-criteria search
  - [x] Graph pattern matching
  - [x] Semantic similarity search
  - [x] Timeline visualization queries
  - [x] Character arc analysis

### Phase 7: API and Interface

- [ ] **7.1 REST API**
  - [ ] Design OpenAPI specification
  - [ ] Implement FastAPI backend
  - [ ] Create endpoints for:
    - [ ] Script upload/parsing
    - [ ] Search operations
    - [ ] Scene management
    - [ ] Graph visualization
    - [ ] Export functionality

- [x] **7.2 CLI Interface** *(4/4 complete)*
  - [x] Create command-line tool using Click/Typer
  - [x] Implement commands for all major operations
  - [x] Add interactive mode for complex queries
  - [x] Create batch processing capabilities

- [ ] **7.3 MCP Server**
  - [ ] Implement Model Context Protocol server
  - [ ] Create MCP tools for:
    - [ ] Script parsing and analysis
    - [ ] Scene search and retrieval
    - [ ] Character/location queries
    - [ ] Scene manipulation operations
    - [ ] Graph traversal and analysis
  - [ ] Define MCP resource schemas for:
    - [ ] Screenplay structure
    - [ ] Scene metadata
    - [ ] Character relationships
    - [ ] Timeline information
  - [ ] Implement MCP prompts for common tasks
  - [ ] Create MCP server configuration
  - [ ] Write MCP client examples
  - [ ] Integration with Claude and other MCP-compatible assistants

### Phase 8: Pluggable Mentors System 🎭

📋 **[Detailed Mentor System Documentation](MENTOR_SYSTEM.md)**

- [ ] **8.1 Mentor Infrastructure**
  - [ ] Mentor base classes and interfaces
  - [ ] Mentor registry and discovery system
  - [ ] Database schema extensions for mentor results
  - [ ] Mentor file format parsing and validation

- [ ] **8.2 Built-in Mentors**
  - [ ] Save the Cat mentor implementation
  - [ ] Hero's Journey mentor implementation
  - [ ] Three-Act structure mentor
  - [ ] Character Arc analysis mentor

- [ ] **8.3 Mentor Execution System**
  - [ ] CLI commands for mentor management
  - [ ] LLM integration for mentor analysis
  - [ ] Automated trigger system (script updates, manual requests)
  - [ ] Mentor result storage and history tracking

- [ ] **8.4 Advanced Mentor Features**
  - [ ] Custom mentor installation system
  - [ ] Mentor result visualization and trends
  - [ ] Collaborative mentor sharing
  - [ ] MCP server integration for mentors

### Phase 9: Testing and Optimization

- [ ] **9.1 Testing Suite**
  - [ ] Unit tests for all components
  - [ ] Integration tests for GraphRAG pipeline
  - [ ] Performance benchmarks
  - [ ] Test data generation (sample screenplays)
  - [ ] End-to-end testing scenarios

- [ ] **9.2 Performance Optimization**
  - [ ] Query optimization for graph traversals
  - [ ] Embedding cache optimization
  - [ ] Async processing for LLM calls
  - [ ] Database indexing strategy
  - [ ] Memory usage profiling

### Phase 10: Documentation and Deployment

- [ ] **10.1 Documentation**
  - [ ] API documentation
  - [ ] User guide for scriptwriters
  - [ ] Developer documentation
  - [ ] Example notebooks/tutorials
  - [ ] Architecture diagrams

- [ ] **10.2 Deployment**
  - [ ] Create Docker containerization
  - [ ] Write deployment scripts
  - [ ] Create backup/restore procedures
  - [ ] Performance monitoring setup
  - [ ] Create installation guide

### Phase 11: Script Bible and Continuity Management

- [ ] **11.1 Script Bible Foundation**
  - [ ] Design script bible data models:
    - [ ] Series/show overview and premise
    - [ ] Character development arcs and progression
    - [ ] World-building elements and rules
    - [ ] Timeline and continuity tracking
    - [ ] Tone and style guidelines
  - [ ] Create script bible database schema:
    - [ ] Bible metadata table (series info, premise, logline)
    - [ ] Character profiles table (backstory, traits, relationships)
    - [ ] World elements table (locations, rules, lore, concepts)
    - [ ] Timeline events table (chronological story events)
    - [ ] Continuity notes table (episode-by-episode tracking)
    - [ ] Style guidelines table (tone, voice, creative vision)
  - [ ] Implement script bible CRUD operations
  - [ ] Add script bible versioning and change tracking

- [ ] **11.2 Character Development System**
  - [ ] Enhanced character models:
    - [ ] Detailed backstory and history
    - [ ] Personality traits and psychological profiles
    - [ ] Character arc milestones and development tracking
    - [ ] Relationship matrices and dynamics
    - [ ] Dialogue voice patterns and speech characteristics
    - [ ] Goals, motivations, and internal conflicts
  - [ ] Character relationship tracking:
    - [ ] Dynamic relationship status changes
    - [ ] Conflict history between characters
    - [ ] Shared secrets and revelation tracking
    - [ ] Power dynamic evolution
    - [ ] Romantic relationship timelines
  - [ ] Character consistency validation:
    - [ ] Voice pattern analysis across scenes
    - [ ] Behavioral consistency checking
    - [ ] Knowledge progression validation
    - [ ] Character arc coherence analysis

- [ ] **11.3 World-Building and Lore Management**
  - [ ] World element models:
    - [ ] Location hierarchies and spatial relationships
    - [ ] Cultural and social structure documentation
    - [ ] Genre-specific rules (sci-fi tech, fantasy magic, etc.)
    - [ ] Historical events and background timeline
    - [ ] Mythology and legend documentation
  - [ ] Concept and object tracking:
    - [ ] Important objects and their significance
    - [ ] Recurring themes and motifs
    - [ ] Symbolic elements and meanings
    - [ ] Easter eggs and hidden connections
  - [ ] World consistency validation:
    - [ ] Rule adherence checking
    - [ ] Geographic continuity validation
    - [ ] Timeline consistency analysis
    - [ ] Cultural element coherence

- [ ] **11.4 Timeline and Continuity System**
  - [ ] Enhanced timeline management:
    - [ ] Chronological event ordering
    - [ ] Flashback/flash-forward documentation
    - [ ] Character age progression tracking
    - [ ] Seasonal/holiday continuity
    - [ ] Real-world time correlation
  - [ ] Continuity tracking:
    - [ ] Episode-by-episode continuity notes
    - [ ] Props and costume continuity
    - [ ] Character knowledge progression
    - [ ] Plot thread resolution tracking
    - [ ] Callback and reference opportunities
  - [ ] Consistency validation:
    - [ ] Timeline conflict detection
    - [ ] Character knowledge inconsistency alerts
    - [ ] Continuity error identification
    - [ ] Plot hole detection and reporting

- [ ] **11.5 Script Bible Interface and Tools**
  - [ ] CLI commands for script bible management:
    - [ ] Create and initialize script bible
    - [ ] Add/edit character profiles and arcs
    - [ ] Manage world elements and lore
    - [ ] Track timeline events and continuity
    - [ ] Generate continuity reports
  - [ ] MCP server integration:
    - [ ] Script bible query and search tools
    - [ ] Character development tracking
    - [ ] Continuity validation services
    - [ ] World-building assistance
  - [ ] Script bible export formats:
    - [ ] PDF series bible document
    - [ ] Character relationship charts
    - [ ] Timeline visualization
    - [ ] World map and location guides

- [ ] **11.6 Advanced Continuity Features**
  - [ ] Cross-episode analysis:
    - [ ] Character arc progression validation
    - [ ] Relationship development consistency
    - [ ] World rule adherence checking
    - [ ] Timeline continuity verification
  - [ ] Bible-driven scene validation:
    - [ ] Character behavior consistency alerts
    - [ ] Location accuracy validation
    - [ ] Timeline placement verification
    - [ ] Knowledge progression checks
  - [ ] Collaborative bible management:
    - [ ] Multi-writer bible access and editing
    - [ ] Change tracking and approval workflows
    - [ ] Writer room integration features
    - [ ] Producer oversight and approval

### Phase 12: Advanced Features (Future)

- [ ] **12.1 Collaborative Features**
  - [ ] Multi-user support
  - [ ] Version control for scripts
  - [ ] Merge conflict resolution
  - [ ] Real-time collaboration

- [ ] **12.2 AI-Assisted Writing**
  - [ ] Scene generation suggestions
  - [ ] Dialogue improvement
  - [ ] Plot consistency checking
  - [ ] Character voice consistency
  - [ ] Theme development assistance
  - [ ] Bible-driven writing assistance:
    - [ ] Character-appropriate dialogue suggestions
    - [ ] World rule compliance checking
    - [ ] Timeline-aware scene placement
    - [ ] Continuity-conscious plot development

## Getting Started

### Prerequisites

- Python 3.11+
- uv package manager
- SQLite 3.35+
- LMStudio running at <http://localhost:1234>

### Setup Documentation

- **[Terragon Setup Guide](TERRAGON_SETUP.md)** - Complete Terragon environment configuration
- **[Setup Summary](SETUP_SUMMARY.md)** - Overview of setup process and scripts
- **[Setup Complete Guide](SETUP_COMPLETE.md)** - Phase 1.2 completion details

### Installation

```bash
# Clone the repository
git clone https://github.com/yourusername/scriptrag.git
cd scriptrag

# Install uv if not already installed
curl -LsSf https://astral.sh/uv/install.sh | sh

# Create virtual environment and install dependencies
uv venv
source .venv/bin/activate  # On Windows: .venv\Scripts\activate
uv pip install -e .
```

### Quick Start

```python
from scriptrag import ScriptRAG

# Initialize ScriptRAG
srag = ScriptRAG(
    llm_endpoint="http://localhost:1234/v1",
    db_path="./screenplay.db"
)

# Parse a screenplay
script = srag.parse_fountain("path/to/screenplay.fountain")

# Generate embeddings for semantic search
await srag.process_script_embeddings(script.id)

# Search for scenes with a character
scenes = srag.search_scenes(character="PROTAGONIST")

# Semantic search for similar scenes
similar_scenes = await srag.search_similar_scenes(
    query="emotional confrontation between friends",
    limit=5
)

# Update a scene
srag.update_scene(
    scene_id=123,
    new_location="INT. COFFEE SHOP - DAY"
)
```

### Using the MCP Server

```bash
# Start the MCP server
scriptrag-mcp serve --config mcp_config.json

# The MCP server will be available for AI assistants
# Example MCP tool usage from an AI assistant:
# - scriptrag.parse_script(path="screenplay.fountain")
# - scriptrag.search_scenes(character="PROTAGONIST", location="COFFEE SHOP")
# - scriptrag.analyze_timeline(episode_id=1)
# - scriptrag.get_character_graph(character="PROTAGONIST")
```

## References

- [Fountain Format](https://fountain.io/)
- [Tagirijus/Fountain](https://deepwiki.com/Tagirijus/fountain)
- [GraphRAG with SQLite Example](https://deepwiki.com/stephenc222/example-graphrag-with-sqlite/1-overview)
- [LMStudio](https://lmstudio.ai/)
- [Model Context Protocol (MCP)](https://modelcontextprotocol.io/)

## Development Guidelines

### For AI Agents and Contributors

- **[AI Agent Guidelines](AGENTS.md)** - Commit message format with movie quotes and project rules
- **[Claude Coding Guidelines](CLAUDE.md)** - Comprehensive coding standards and development workflow

## Contributing

Contributions are welcome! Please see our contributing guidelines for more details.

## License

This project is licensed under the MIT License - see the LICENSE file for details.<|MERGE_RESOLUTION|>--- conflicted
+++ resolved
@@ -124,7 +124,6 @@
   - [x] Build temporal graph layer
   - [x] Create logical dependency graph
 
-<<<<<<< HEAD
 - [x] **4.1.1 PR #17 Feedback Resolution** *(7/7 complete)*
   - [x] Make demo limits configurable in build_knowledge_graph.py example
     (--max-scenes, --max-characters CLI args)
@@ -135,20 +134,6 @@
   - [x] Maintain test coverage (all 151 tests passing)
   - [x] Pass type checking with no mypy issues
 
-- [ ] **4.2 Graph Indexing**
-  - [ ] Implement hierarchical indexing (show → season → episode → scene)
-  - [ ] Create character relationship graphs
-  - [ ] Build location-based scene graphs
-  - [ ] Index temporal relationships
-  - [ ] Generate concept and theme graphs
-
-- [ ] **4.3 RAG Query Engine**
-  - [ ] Design query language for screenplay searches
-  - [ ] Implement multi-hop graph traversal
-  - [ ] Create context assembly from graph neighborhoods
-  - [ ] Build prompt templates for different query types
-  - [ ] Integrate LLM for answer generation
-=======
 - [x] **4.2 Graph Indexing** *(5/5 complete)*
   - [x] Implement hierarchical indexing (show → season → episode → scene)
   - [x] Create character relationship graphs
@@ -162,7 +147,6 @@
   - [x] Create context assembly from graph neighborhoods
   - [x] Build prompt templates for different query types
   - [x] Integrate LLM for answer generation
->>>>>>> baf2a39c
 
 ### Phase 5: Scene Management Features
 
