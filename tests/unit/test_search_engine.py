--- conflicted
+++ resolved
@@ -145,24 +145,16 @@
 
     def test_get_read_only_connection_path_traversal(self, mock_settings, tmp_path):
         """Test path traversal prevention."""
-<<<<<<< HEAD
         # Create a path with ".." to test path traversal protection
         evil_path = tmp_path / ".." / ".." / "etc" / "passwd"
         mock_settings.database_path = evil_path
-=======
-        from scriptrag.exceptions import DatabaseError
-
-        # Set expected database path to tmp_path
-        safe_path = tmp_path / "safe.db"
-        mock_settings.database_path = safe_path
->>>>>>> 610e2570
 
         # Create engine with settings that have path traversal
         engine = SearchEngine(mock_settings)
 
         # The validation now happens in get_read_only_connection from readonly module
         with (
-            pytest.raises(DatabaseError, match="Invalid database path"),
+            pytest.raises(ValueError, match="Invalid database path"),
             engine.get_read_only_connection(),
         ):
             pass
