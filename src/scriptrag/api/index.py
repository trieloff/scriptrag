"""Script index API module for ScriptRAG."""

import sqlite3
from collections.abc import Callable
from dataclasses import dataclass, field
from pathlib import Path

from scriptrag.api.database_operations import DatabaseOperations
from scriptrag.api.embedding_service import EmbeddingService
from scriptrag.api.list import FountainMetadata, ScriptLister
from scriptrag.config import ScriptRAGSettings, get_logger, get_settings
from scriptrag.parser import FountainParser, Scene, Script

logger = get_logger(__name__)


@dataclass
class IndexResult:
    """Result from indexing a single script."""

    path: Path
    script_id: int | None = None
    indexed: bool = False
    updated: bool = False
    scenes_indexed: int = 0
    characters_indexed: int = 0
    dialogues_indexed: int = 0
    actions_indexed: int = 0
    error: str | None = None


@dataclass
class IndexOperationResult:
    """Result from an index operation."""

    scripts: list[IndexResult] = field(default_factory=list)
    errors: list[str] = field(default_factory=list)

    @property
    def total_scripts_indexed(self) -> int:
        """Count of scripts that were indexed."""
        return sum(1 for s in self.scripts if s.indexed)

    @property
    def total_scripts_updated(self) -> int:
        """Count of scripts that were updated."""
        return sum(1 for s in self.scripts if s.updated)

    @property
    def total_scenes_indexed(self) -> int:
        """Total count of scenes indexed across all scripts."""
        return sum(s.scenes_indexed for s in self.scripts)

    @property
    def total_characters_indexed(self) -> int:
        """Total count of characters indexed across all scripts."""
        return sum(s.characters_indexed for s in self.scripts)

    @property
    def total_dialogues_indexed(self) -> int:
        """Total count of dialogues indexed across all scripts."""
        return sum(s.dialogues_indexed for s in self.scripts)

    @property
    def total_actions_indexed(self) -> int:
        """Total count of actions indexed across all scripts."""
        return sum(s.actions_indexed for s in self.scripts)


class IndexCommand:
    """Orchestrates the index operation."""

    def __init__(
        self,
        settings: ScriptRAGSettings | None = None,
        db_ops: DatabaseOperations | None = None,
<<<<<<< HEAD
        embedding_service: EmbeddingService | None = None,
        generate_embeddings: bool = False,
    ):
=======
    ) -> None:
>>>>>>> 948167a0
        """Initialize index command.

        Args:
            settings: Configuration settings
            db_ops: Database operations handler
            embedding_service: Optional embedding service for scene embeddings
            generate_embeddings: Whether to generate embeddings during indexing
        """
        self.settings = settings or get_settings()
        self.db_ops = db_ops or DatabaseOperations(self.settings)
        self.parser = FountainParser()
        self.lister = ScriptLister()
        self.embedding_service = embedding_service
        self.generate_embeddings = generate_embeddings

    @classmethod
    def from_config(cls) -> "IndexCommand":
        """Create IndexCommand from configuration.

        Returns:
            Configured IndexCommand instance
        """
        settings = get_settings()
        return cls(settings=settings)

    async def index(
        self,
        path: Path | None = None,
        recursive: bool = True,
        dry_run: bool = False,
        batch_size: int = 10,
        progress_callback: Callable[[float, str], None] | None = None,
    ) -> IndexOperationResult:
        """Execute index operation.

        Args:
            path: Path to search for analyzed Fountain files
            recursive: Whether to search recursively
            dry_run: Preview changes without applying them
            batch_size: Number of scripts to process in each batch
            progress_callback: Optional callback for progress updates

        Returns:
            IndexOperationResult with details of the operation
        """
        result = IndexOperationResult()

        try:
            # Check database exists
            if not self.db_ops.check_database_exists():
                error_msg = (
                    "Database not initialized. Please run 'scriptrag init' first."
                )
                logger.error(error_msg)
                result.errors.append(error_msg)
                return result

            # Step 1: Find all Fountain files with metadata
            if progress_callback:
                progress_callback(0.1, "Discovering Fountain files...")

            scripts = await self._discover_scripts(path, recursive)

            if not scripts:
                logger.info("No Fountain files found")
                return result

            logger.info(f"Found {len(scripts)} Fountain files")

            # Step 2: Process all scripts (always re-index to ensure data consistency)
            scripts_to_index = scripts

            if not scripts_to_index:
                logger.info("No scripts need indexing")
                return result

            logger.info(f"Processing {len(scripts_to_index)} scripts")

            # Step 3: Process scripts in batches
            total = len(scripts_to_index)
            for i in range(0, total, batch_size):
                batch = scripts_to_index[i : min(i + batch_size, total)]
                batch_num = (i // batch_size) + 1
                total_batches = (total + batch_size - 1) // batch_size

                if progress_callback:
                    progress = 0.1 + (0.8 * i / total)
                    progress_callback(
                        progress, f"Processing batch {batch_num}/{total_batches}..."
                    )

                batch_results = await self._process_scripts_batch(batch, dry_run)
                result.scripts.extend(batch_results)

                # Collect errors from batch
                for script_result in batch_results:
                    if script_result.error:
                        result.errors.append(
                            f"{script_result.path}: {script_result.error}"
                        )

            if progress_callback:
                progress_callback(1.0, "Indexing complete")

        except Exception as e:
            logger.error(f"Index operation failed: {e!s}")
            result.errors.append(f"Index operation failed: {e!s}")

        return result

    async def _discover_scripts(
        self, path: Path | None, recursive: bool
    ) -> list[FountainMetadata]:
        """Discover Fountain files with boneyard metadata.

        Args:
            path: Path to search
            recursive: Whether to search recursively

        Returns:
            List of discovered script metadata
        """
        all_scripts = self.lister.list_scripts(path, recursive)

        # Filter to only scripts with boneyard metadata for backwards compatibility
        # This ensures that only analyzed scripts are indexed
        # HOWEVER: Allow skipping this filter via configuration (useful for testing)
        if self.settings.skip_boneyard_filter:
            return all_scripts

        return [script for script in all_scripts if script.has_boneyard]

    async def _filter_scripts_for_indexing(
        self, scripts: list[FountainMetadata]
    ) -> list[FountainMetadata]:
        """Filter scripts that need indexing.

        Args:
            scripts: List of script metadata

        Returns:
            Filtered list of scripts that need indexing
        """
        scripts_to_index = []

        with self.db_ops.transaction() as conn:
            for script_meta in scripts:
                existing = self.db_ops.get_existing_script(conn, script_meta.file_path)

                if existing is None:
                    # New script, needs indexing
                    scripts_to_index.append(script_meta)
                else:
                    # Check if script has been modified since last index
                    metadata = existing.metadata or {}
                    last_indexed = metadata.get("last_indexed")

                    if last_indexed:
                        # Could compare with file modification time
                        # For now, skip if already indexed
                        logger.debug(f"Script already indexed: {script_meta.file_path}")
                    else:
                        scripts_to_index.append(script_meta)

        return scripts_to_index

    async def _process_scripts_batch(
        self, scripts: list[FountainMetadata], dry_run: bool
    ) -> list[IndexResult]:
        """Process a batch of scripts.

        Args:
            scripts: List of script metadata to process
            dry_run: Preview mode

        Returns:
            List of index results
        """
        results = []

        for script_meta in scripts:
            try:
                result = await self._index_single_script(script_meta.file_path, dry_run)
                results.append(result)
            except Exception as e:
                logger.error(f"Failed to index {script_meta.file_path}: {e}")
                results.append(
                    IndexResult(
                        path=script_meta.file_path,
                        indexed=False,
                        error=str(e),
                    )
                )

        return results

    async def _index_single_script(self, file_path: Path, dry_run: bool) -> IndexResult:
        """Index a single script.

        Args:
            file_path: Path to the script file
            dry_run: Preview mode

        Returns:
            IndexResult for this script
        """
        logger.debug(f"Indexing script: {file_path}")

        try:
            # Parse the script
            script = self.parser.parse_file(file_path)

            if dry_run:
                # In dry run mode, just analyze what would be done
                return await self._dry_run_analysis(script, file_path)

            # Process with transaction
            with self.db_ops.transaction() as conn:
                # Check if script exists
                existing = self.db_ops.get_existing_script(conn, file_path)
                is_update = existing is not None

                # Always clear existing data when updating to ensure consistency
                if existing and existing.id is not None:
                    self.db_ops.clear_script_data(conn, existing.id)

                # Upsert script
                script_id = self.db_ops.upsert_script(conn, script, file_path)

                # Extract all unique characters from all scenes
                all_characters = set()
                for scene in script.scenes:
                    for dialogue in scene.dialogue_lines:
                        all_characters.add(dialogue.character)

                # Upsert all characters
                character_map = {}
                if all_characters:
                    character_map = self.db_ops.upsert_characters(
                        conn, script_id, all_characters
                    )

                # Process scenes
                total_dialogues = 0
                total_actions = 0

                for scene in script.scenes:
                    # Clear existing scene content if updating
                    # Upsert scene and check if content changed
                    scene_id, content_changed = self.db_ops.upsert_scene(
                        conn, scene, script_id
                    )

                    # Clear and re-insert content if it has changed
                    if content_changed:
                        self.db_ops.clear_scene_content(conn, scene_id)

                        # Insert dialogues
                        dialogue_count = self.db_ops.insert_dialogues(
                            conn, scene_id, scene.dialogue_lines, character_map
                        )
                        total_dialogues += dialogue_count

                        # Insert actions
                        action_count = self.db_ops.insert_actions(
                            conn, scene_id, scene.action_lines
                        )
                        total_actions += action_count

                    # Process embeddings from boneyard metadata
                    await self._process_scene_embeddings(conn, scene, scene_id)

                # Get final stats
                stats = self.db_ops.get_script_stats(conn, script_id)

                return IndexResult(
                    path=file_path,
                    script_id=script_id,
                    indexed=True,  # Successfully processed regardless of new/update
                    updated=is_update,  # Only updated if it existed
                    scenes_indexed=stats["scenes"],
                    characters_indexed=stats["characters"],
                    dialogues_indexed=stats["dialogues"],
                    actions_indexed=stats["actions"],
                )

        except Exception as e:
            logger.error(f"Error indexing {file_path}: {e}")
            raise

    async def _process_scene_embeddings(
        self, conn: sqlite3.Connection, scene: Scene, scene_id: int
    ) -> None:
        """Process and store embeddings for a scene.

        This method handles both existing embeddings from boneyard metadata
        and generates new embeddings if enabled.

        Args:
            conn: Database connection
            scene: Scene object with potential embedding metadata
            scene_id: Database ID of the scene
        """
        embedding_stored = False

        # First check for existing embeddings in boneyard metadata
        if scene.boneyard_metadata:
            # Check for embedding analyzer results
            analyzers = scene.boneyard_metadata.get("analyzers", {})
            embedding_data = analyzers.get("scene_embeddings", {})

            if embedding_data and "result" in embedding_data:
                result = embedding_data.get("result", {})
                if "error" not in result:
                    # Extract embedding information
                    embedding_path = result.get("embedding_path")
                    model = result.get("model", "unknown")

                    if embedding_path:
                        # Check if embedding file exists and load it
                        try:
                            import git
                            import numpy as np

                            # Get the repository root
                            repo = git.Repo(
                                (
                                    scene.file_path.parent
                                    if hasattr(scene, "file_path")
                                    else "."
                                ),
                                search_parent_directories=True,
                            )
                            repo_root = Path(repo.working_dir)
                            full_embedding_path = repo_root / embedding_path

                            if full_embedding_path.exists():
                                # Load embedding from file
                                embedding_array = np.load(full_embedding_path)
                                # Convert to bytes for database storage
                                embedding_bytes = embedding_array.tobytes()

                                # Store in database
                                self.db_ops.upsert_embedding(
                                    conn,
                                    entity_type="scene",
                                    entity_id=scene_id,
                                    embedding_model=model,
                                    embedding_data=embedding_bytes,
                                    embedding_path=embedding_path,
                                )
                                embedding_stored = True
                                logger.info(
                                    f"Stored embedding for scene {scene_id} "
                                    f"from {embedding_path}"
                                )
                            else:
                                # Store reference path - downloaded from LFS when needed
                                self.db_ops.upsert_embedding(
                                    conn,
                                    entity_type="scene",
                                    entity_id=scene_id,
                                    embedding_model=model,
                                    embedding_path=embedding_path,
                                )
                                embedding_stored = True
                                logger.info(
                                    f"Stored embedding reference for scene "
                                    f"{scene_id}: {embedding_path}"
                                )
                        except Exception as e:
                            logger.error(
                                f"Failed to process embedding for scene {scene_id}: {e}"
                            )

        # Generate new embedding if enabled and not already stored
        if self.generate_embeddings and self.embedding_service and not embedding_stored:
            try:
                # Generate embedding for the scene
                embedding = await self.embedding_service.generate_scene_embedding(
                    scene.content, scene.heading
                )

                # Save to Git LFS
                lfs_path = self.embedding_service.save_embedding_to_lfs(
                    embedding,
                    "scene",
                    scene_id,
                    self.embedding_service.default_model,
                )

                # Encode for database storage
                embedding_bytes = self.embedding_service.encode_embedding_for_db(
                    embedding
                )

                # Store in database
                self.db_ops.upsert_embedding(
                    conn,
                    entity_type="scene",
                    entity_id=scene_id,
                    embedding_model=self.embedding_service.default_model,
                    embedding_data=embedding_bytes,
                    embedding_path=str(lfs_path),
                )

                logger.info(
                    f"Generated and stored embedding for scene {scene_id}",
                    model=self.embedding_service.default_model,
                    lfs_path=str(lfs_path),
                )
            except Exception as e:
                logger.error(f"Failed to generate embedding for scene {scene_id}: {e}")

    async def _dry_run_analysis(self, script: Script, file_path: Path) -> IndexResult:
        """Analyze what would be indexed without making changes.

        Args:
            script: Parsed script object
            file_path: Path to the script file

        Returns:
            IndexResult with preview information
        """
        # Count entities that would be indexed
        characters = set()
        dialogues = 0
        actions = 0

        for scene in script.scenes:
            for dialogue in scene.dialogue_lines:
                characters.add(dialogue.character)
                dialogues += 1
            actions += len(scene.action_lines)

        return IndexResult(
            path=file_path,
            indexed=False,  # In dry run, nothing is actually indexed
            updated=False,  # In dry run, nothing is actually updated
            scenes_indexed=len(script.scenes),  # Preview: number of scenes
            characters_indexed=len(characters),  # Preview: number of characters
            dialogues_indexed=dialogues,  # Preview: number of dialogues
            actions_indexed=actions,  # Preview: number of actions
        )<|MERGE_RESOLUTION|>--- conflicted
+++ resolved
@@ -74,13 +74,9 @@
         self,
         settings: ScriptRAGSettings | None = None,
         db_ops: DatabaseOperations | None = None,
-<<<<<<< HEAD
         embedding_service: EmbeddingService | None = None,
         generate_embeddings: bool = False,
-    ):
-=======
     ) -> None:
->>>>>>> 948167a0
         """Initialize index command.
 
         Args:
