"""Scene management commands for AI-friendly editing."""

import asyncio
import sys
<<<<<<< HEAD
from pathlib import Path
=======
from datetime import datetime
>>>>>>> 4aac9916
from typing import Annotated

import typer
from rich.console import Console
from rich.panel import Panel
from rich.syntax import Syntax

from scriptrag.api.scene_management import SceneIdentifier, SceneManagementAPI
from scriptrag.config import get_logger

logger = get_logger(__name__)
console = Console()

# Create scene subcommand app
scene_app = typer.Typer(
    name="scene",
    help="AI-friendly scene management commands",
    pretty_exceptions_enable=False,
    add_completion=False,
)


@scene_app.command(name="read")
def read_scene(
    project: Annotated[
        str, typer.Option("--project", "-p", help="Project/script name")
    ],
    scene: Annotated[
        int | None, typer.Option("--scene", "-s", help="Scene number")
    ] = None,
    bible: Annotated[
        bool, typer.Option("--bible", "-b", help="Read script bible files")
    ] = False,
    bible_name: Annotated[
        str | None, typer.Option("--bible-name", help="Specific bible file to read")
    ] = None,
    season: Annotated[
        int | None, typer.Option("--season", help="Season number (for TV)")
    ] = None,
    episode: Annotated[
        int | None, typer.Option("--episode", "-e", help="Episode number (for TV)")
    ] = None,
    json_output: Annotated[bool, typer.Option("--json", help="Output as JSON")] = False,
    config: Annotated[
        Path | None,
        typer.Option(
            "--config",
            "-c",
            help="Path to configuration file (YAML, TOML, or JSON)",
        ),
    ] = None,
) -> None:
    """Read a scene or script bible content.

    Examples:
        scriptrag scene read --project "breaking_bad" --season 1 --episode 1 --scene 3
        scriptrag scene read --project "inception" --scene 42
        scriptrag scene read --project "inception" --bible  # List available bible files
        scriptrag scene read --project "inception" --bible-name "world_bible.md"
    """
    try:
        from scriptrag.config import get_settings
        from scriptrag.config.settings import ScriptRAGSettings

        # Load settings with proper precedence
        if config:
            settings = ScriptRAGSettings.from_multiple_sources(
                config_files=[config],
            )
        else:
            # Use default settings
            settings = get_settings()

        # Initialize API
        api = SceneManagementAPI(settings=settings)

        # Check if reading bible content
        if bible or bible_name is not None:
            # Reading bible content
            bible_result = asyncio.run(api.read_bible(project, bible_name))

            if not bible_result.success:
                console.print(f"[red]Error: {bible_result.error}[/red]")
                raise typer.Exit(1)

            if json_output:
                if bible_result.content:
                    # Specific bible content
                    output = {
                        "success": True,
                        "content": bible_result.content,
                    }
                else:
                    # List of bible files
                    output = {
                        "success": True,
                        "bible_files": bible_result.bible_files,
                    }
                console.print_json(data=output)
            else:
                if bible_result.content:
                    # Display bible content
                    console.print(
                        Panel(
                            Syntax(bible_result.content, "markdown", theme="monokai"),
                            title=f"Bible: {bible_name or 'Content'}",
                            subtitle=f"Project: {project}",
                        )
                    )
                else:
                    # Display list of available bible files
                    console.print(
                        f"\n[green]Available bible files for "
                        f"project '{project}':[/green]\n"
                    )
                    for bible_file in bible_result.bible_files:
                        size_kb = bible_file["size"] / 1024
                        console.print(
                            f"  • [cyan]{bible_file['name']}[/cyan] "
                            f"({bible_file['path']}) - {size_kb:.1f} KB"
                        )
                    console.print(
                        "\n[dim]Use --bible-name <filename> to read a "
                        "specific bible file[/dim]"
                    )
            return

        # Reading scene content
        if scene is None:
            console.print(
                "[red]Error: Either --scene or --bible must be specified[/red]"
            )
            raise typer.Exit(1)

        # Create scene identifier
        scene_id = SceneIdentifier(
            project=project,
            scene_number=scene,
            season=season,
            episode=episode,
        )

        # Read scene (run async operation)
        result = asyncio.run(api.read_scene(scene_id))

        if not result.success:
            console.print(f"[red]Error: {result.error}[/red]")
            raise typer.Exit(1)

        if json_output:
            if result.scene:
                output = {
                    "success": True,
                    "scene_number": result.scene.number,
                    "heading": result.scene.heading,
                    "content": result.scene.content,
                    "last_read": result.last_read.isoformat()
                    if result.last_read
                    else None,
                }
                console.print_json(data=output)
        else:
            # Display scene content
            if result.scene:
                console.print(
                    Panel(
                        Syntax(result.scene.content, "text", theme="monokai"),
                        title=f"Scene {scene_id.key}",
                        subtitle=result.scene.heading,
                    )
                )

            # Display read timestamp
            if result.last_read:
                console.print(
                    f"\n[green]Last read:[/green] {result.last_read.isoformat()}"
                )

    except Exception as e:
        logger.error(f"Failed to read: {e}")
        console.print(f"[red]Failed to read: {e}[/red]")
        raise typer.Exit(1) from e


@scene_app.command(name="add")
def add_scene(
    project: Annotated[
        str, typer.Option("--project", "-p", help="Project/script name")
    ],
    after_scene: Annotated[
        int | None, typer.Option("--after-scene", help="Add after this scene number")
    ] = None,
    before_scene: Annotated[
        int | None, typer.Option("--before-scene", help="Add before this scene number")
    ] = None,
    season: Annotated[
        int | None, typer.Option("--season", help="Season number (for TV)")
    ] = None,
    episode: Annotated[
        int | None, typer.Option("--episode", "-e", help="Episode number (for TV)")
    ] = None,
    content: Annotated[
        str | None,
        typer.Option("--content", help="Scene content (or pipe from stdin)"),
    ] = None,
    config: Annotated[
        Path | None,
        typer.Option(
            "--config",
            "-c",
            help="Path to configuration file (YAML, TOML, or JSON)",
        ),
    ] = None,
) -> None:
    r"""Add a new scene with automatic renumbering.

    Scene content can be provided via --content or piped from stdin.
    Content must be valid Fountain format starting with a scene heading.

    Examples:
        scriptrag scene add --project "inception" --before-scene 10

    Use --content flag or pipe content via stdin.
    """
    try:
        # Validate position arguments
        if after_scene is None and before_scene is None:
            console.print(
                "[red]Error: Must specify either --after-scene or --before-scene[/red]"
            )
            raise typer.Exit(1)

        if after_scene is not None and before_scene is not None:
            console.print(
                "[red]Error: Cannot specify both --after-scene and --before-scene[/red]"
            )
            raise typer.Exit(1)

        # Get content from stdin if not provided
        if content is None:
            if sys.stdin.isatty():
                console.print(
                    "[red]Error: No content provided. Use --content or "
                    "pipe from stdin[/red]"
                )
                raise typer.Exit(1)
            content = sys.stdin.read()

        # Determine reference scene and position
        if after_scene is not None:
            reference_scene = after_scene
            position = "after"
        else:
            reference_scene = before_scene  # type: ignore[assignment]
            position = "before"

        # Create scene identifier for reference
        scene_id = SceneIdentifier(
            project=project,
            scene_number=reference_scene,
            season=season,
            episode=episode,
        )

        from scriptrag.config import get_settings
        from scriptrag.config.settings import ScriptRAGSettings

        # Load settings with proper precedence
        if config:
            settings = ScriptRAGSettings.from_multiple_sources(
                config_files=[config],
            )
        else:
            # Use default settings
            settings = get_settings()

        # Initialize API
        api = SceneManagementAPI(settings=settings)

        # Add scene
        result = asyncio.run(api.add_scene(scene_id, content, position))

        if not result.success:
            console.print(f"[red]Error: {result.error}[/red]")
            raise typer.Exit(1)

        # Display success message
        new_scene_id = SceneIdentifier(
            project=project,
            scene_number=(
                reference_scene + 1 if position == "after" else reference_scene
            ),
            season=season,
            episode=episode,
        )
        console.print(f"[green]✓[/green] Scene added: {new_scene_id.key}")

        if result.renumbered_scenes:
            console.print(
                f"[yellow]Renumbered scenes:[/yellow] "
                f"{', '.join(map(str, result.renumbered_scenes))}"
            )

    except Exception as e:
        logger.error(f"Failed to add scene: {e}")
        console.print(f"[red]Failed to add scene: {e}[/red]")
        raise typer.Exit(1) from e


@scene_app.command(name="update")
def update_scene(
    project: Annotated[
        str, typer.Option("--project", "-p", help="Project/script name")
    ],
    scene: Annotated[int, typer.Option("--scene", "-s", help="Scene number")],
    safe: Annotated[
        bool, typer.Option("--safe", help="Check for conflicts before updating")
    ] = False,
    last_read: Annotated[
        str | None,
        typer.Option(
            "--last-read",
            help="ISO timestamp of when scene was last read (for --safe mode)",
        ),
    ] = None,
    season: Annotated[
        int | None, typer.Option("--season", help="Season number (for TV)")
    ] = None,
    episode: Annotated[
        int | None, typer.Option("--episode", "-e", help="Episode number (for TV)")
    ] = None,
    content: Annotated[
        str | None,
        typer.Option("--content", help="New scene content (or pipe from stdin)"),
    ] = None,
    config: Annotated[
        Path | None,
        typer.Option(
            "--config",
            "-c",
            help="Path to configuration file (YAML, TOML, or JSON)",
        ),
    ] = None,
) -> None:
    r"""Update a scene with optional conflict checking.

    By default, updates happen immediately without conflict checking.
    Use --safe flag for conflict detection (requires --last-read timestamp).
    Content must be valid Fountain format.

    Examples:
        # Simple update (no conflict checking)
        scriptrag scene update --project "inception" --scene 42

        # Safe update (with conflict checking)
        scriptrag scene update --safe --project "inception" --scene 42 \
            --last-read "2024-01-15T10:30:00"

    Use --content flag or pipe content via stdin.
    """
    try:
        # Get content from stdin if not provided
        if content is None:
            if sys.stdin.isatty():
                console.print(
                    "[red]Error: No content provided. Use --content or "
                    "pipe from stdin[/red]"
                )
                raise typer.Exit(1)
            content = sys.stdin.read()

        # Create scene identifier
        scene_id = SceneIdentifier(
            project=project,
            scene_number=scene,
            season=season,
            episode=episode,
        )

<<<<<<< HEAD
        from scriptrag.config import get_settings
        from scriptrag.config.settings import ScriptRAGSettings

        # Load settings with proper precedence
        if config:
            settings = ScriptRAGSettings.from_multiple_sources(
                config_files=[config],
            )
        else:
            # Use default settings
            settings = get_settings()
=======
        # Parse last_read timestamp if provided
        last_read_dt = None
        if safe:
            if not last_read:
                console.print(
                    "[red]Error: --last-read timestamp required "
                    "when using --safe flag[/red]"
                )
                raise typer.Exit(1)
            try:
                last_read_dt = datetime.fromisoformat(last_read)
            except ValueError as e:
                console.print(
                    f"[red]Error: Invalid timestamp format: {last_read}[/red]"
                )
                console.print("[dim]Use ISO format: YYYY-MM-DDTHH:MM:SS[/dim]")
                raise typer.Exit(1) from e
>>>>>>> 4aac9916

        # Initialize API
        api = SceneManagementAPI(settings=settings)

        # Update scene
        result = asyncio.run(
            api.update_scene(
                scene_id, content, check_conflicts=safe, last_read=last_read_dt
            )
        )

        if not result.success:
            console.print(f"[red]Error: {result.error}[/red]")
            if result.validation_errors:
                console.print("[red]Validation errors:[/red]")
                for error in result.validation_errors:
                    console.print(f"  • {error}")
            raise typer.Exit(1)

        # Display success message
        console.print(f"[green]✓[/green] Scene updated: {scene_id.key}")

    except Exception as e:
        logger.error(f"Failed to update scene: {e}")
        console.print(f"[red]Failed to update scene: {e}[/red]")
        raise typer.Exit(1) from e


@scene_app.command(name="delete")
def delete_scene(
    project: Annotated[
        str, typer.Option("--project", "-p", help="Project/script name")
    ],
    scene: Annotated[int, typer.Option("--scene", "-s", help="Scene number")],
    season: Annotated[
        int | None, typer.Option("--season", help="Season number (for TV)")
    ] = None,
    episode: Annotated[
        int | None, typer.Option("--episode", "-e", help="Episode number (for TV)")
    ] = None,
    confirm: Annotated[
        bool, typer.Option("--confirm", help="Confirm deletion")
    ] = False,
    config: Annotated[
        Path | None,
        typer.Option(
            "--config",
            "-c",
            help="Path to configuration file (YAML, TOML, or JSON)",
        ),
    ] = None,
) -> None:
    r"""Delete a scene with automatic renumbering.

    Requires --confirm flag to prevent accidental deletions.
    Automatically renumbers subsequent scenes.

    Examples:
        scriptrag scene delete --project "inception" --scene 42 --confirm
    """
    if not confirm:
        console.print(
            "[yellow]Warning: This will permanently delete the scene.[/yellow]"
        )
        console.print("Add --confirm flag to proceed with deletion.")
        raise typer.Exit(0)

    try:
        # Create scene identifier
        scene_id = SceneIdentifier(
            project=project,
            scene_number=scene,
            season=season,
            episode=episode,
        )

        from scriptrag.config import get_settings
        from scriptrag.config.settings import ScriptRAGSettings

        # Load settings with proper precedence
        if config:
            settings = ScriptRAGSettings.from_multiple_sources(
                config_files=[config],
            )
        else:
            # Use default settings
            settings = get_settings()

        # Initialize API
        api = SceneManagementAPI(settings=settings)

        # Delete scene
        result = asyncio.run(api.delete_scene(scene_id, confirm=True))

        if not result.success:
            console.print(f"[red]Error: {result.error}[/red]")
            raise typer.Exit(1)

        # Display success message
        console.print(f"[green]✓[/green] Scene deleted: {scene_id.key}")

        if result.renumbered_scenes:
            console.print(
                f"[yellow]Renumbered scenes:[/yellow] "
                f"{', '.join(map(str, result.renumbered_scenes))}"
            )

    except Exception as e:
        logger.error(f"Failed to delete scene: {e}")
        console.print(f"[red]Failed to delete scene: {e}[/red]")
        raise typer.Exit(1) from e<|MERGE_RESOLUTION|>--- conflicted
+++ resolved
@@ -2,11 +2,8 @@
 
 import asyncio
 import sys
-<<<<<<< HEAD
+from datetime import datetime
 from pathlib import Path
-=======
-from datetime import datetime
->>>>>>> 4aac9916
 from typing import Annotated
 
 import typer
@@ -386,19 +383,6 @@
             episode=episode,
         )
 
-<<<<<<< HEAD
-        from scriptrag.config import get_settings
-        from scriptrag.config.settings import ScriptRAGSettings
-
-        # Load settings with proper precedence
-        if config:
-            settings = ScriptRAGSettings.from_multiple_sources(
-                config_files=[config],
-            )
-        else:
-            # Use default settings
-            settings = get_settings()
-=======
         # Parse last_read timestamp if provided
         last_read_dt = None
         if safe:
@@ -416,7 +400,18 @@
                 )
                 console.print("[dim]Use ISO format: YYYY-MM-DDTHH:MM:SS[/dim]")
                 raise typer.Exit(1) from e
->>>>>>> 4aac9916
+
+        from scriptrag.config import get_settings
+        from scriptrag.config.settings import ScriptRAGSettings
+
+        # Load settings with proper precedence
+        if config:
+            settings = ScriptRAGSettings.from_multiple_sources(
+                config_files=[config],
+            )
+        else:
+            # Use default settings
+            settings = get_settings()
 
         # Initialize API
         api = SceneManagementAPI(settings=settings)
