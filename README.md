# ScriptRAG: A Graph-Based Screenwriting Assistant

[![39% Vibe_Coded](https://img.shields.io/badge/39%25-Vibe_Coded-ff69b4?style=for-the-badge&logo=claude&logoColor=white)](https://github.com/trieloff/vibe-coded-badge-action)

ScriptRAG is a novel screenwriting tool that combines Fountain parsing, graph databases, and local LLMs
to create an intelligent screenplay assistant using the GraphRAG (Graph + Retrieval-Augmented
Generation) pattern.

## 🚀 Recent Major Progress

**Significant development milestones achieved with 15+ merged PRs and 13,000+ lines of new code:**

- **✅ Phase 11: Script Bible & Continuity Management - COMPLETE!** - Comprehensive continuity tracking
  with character profiles, world-building elements, timeline management, and automated validation
- **✅ Phase 5.2: Scene Operations - COMPLETE!** - Full CRUD operations for scenes with graph
  integration, reference maintenance, and scene injection capabilities (34 story points)
- **✅ Phase 8: Pluggable Mentors System - COMPLETE!** - Comprehensive screenplay analysis framework
  with Save the Cat and Character Arc mentors, database integration, and MCP server tools (202 story points, 5,710 lines)
- **✅ Phase 4: GraphRAG Implementation - COMPLETE!** - Full knowledge graph construction with
  entity extraction, relationship building, and LLM enrichment
- **✅ Phase 6: Search and Query Interface - COMPLETE!** - Comprehensive text-based,
  semantic, and entity search with advanced ranking
- **✅ Phase 7.3: MCP Server Implementation - COMPLETE!** - Full Model Context Protocol server
  with 23 tools (including 7 bible/continuity tools and 5 mentor tools), security hardening, and comprehensive test suite
- **🎭 New: Screenplay Mentors** - Automated analysis with industry-standard methodologies
- **✅ Enhanced CLI Interface** - Full command-line functionality including script bible management and mentor commands
- **📊 Database Schema v6** - Added Script Bible/continuity tables and mentor system with full migration support
- **📊 New: AI Content Indicators Database** - Comprehensive patterns for detecting AI-generated content
- **🔍 Knowledge Graph Builder** - Automated screenplay parsing with configurable LLM enrichment limits
- **⚡ Performance Optimizations** - Enhanced search resource management and error handling
- **📁 Bulk Import & TV Series Detection** - Import entire TV series with automatic season/episode organization
- **🛡️ Security Hardening** - File path validation, UUID-based script IDs, and cache management

## Features

- **Fountain Parser**: Read and parse screenplays in Fountain format
- **Graph Database**: SQLite-based lightweight graph database for screenplay structure
- **Local LLM Integration**: Uses LMStudio for text generation and embeddings
- **Embedding Pipeline**: Comprehensive semantic analysis with content extraction, embedding generation,
  and similarity search for screenplay elements
- **Advanced Search**: Find shows, seasons, episodes, scenes, characters, locations, concepts, objects,
  and temporal points with both keyword and semantic search capabilities
- **Scene Management**: Order scenes by script order, temporal order, or logical dependencies
- **Scene Editing**: Full CRUD operations - update scene content/metadata, delete with reference
  maintenance, inject new scenes at specific positions, all with graph integration
- **Script Bible Support**: Comprehensive continuity management with character development tracking,
  world-building documentation, timeline management, and cross-episode consistency validation
- **Bulk Import**: Import multiple Fountain files at once with automatic TV series detection
- **TV Series Detection**: Automatically extract season/episode information from filenames

## Tech Stack

- **Language**: Python with uv package manager
- **Database**: SQLite as a graph database
- **LLM**: Local LLMs via LMStudio (OpenAI-compatible API at <http://localhost:1234/v1>)
- **Parser**: Fountain screenplay format parser
- **Pattern**: GraphRAG (Graph + Retrieval-Augmented Generation)
- **Interface**: MCP (Model Context Protocol) server for AI assistant integration

## 📊 Story Point Summary - By Bill Lumbergh

**Yeah, so I've been tracking our velocity and story points, mmm'kay?**

- **Total Project Estimate**: 1,509 story points
<<<<<<< HEAD
- **Points Completed**: 817 points (54.1%)
- **Current Sprint Velocity**: 55 points (Character Arc mentor completion)
=======
- **Points Completed**: 851 points (56.4%)
- **Current Sprint Velocity**: 89 points (Phase 11 completion)
>>>>>>> 8dfab5ed
- **Projected Completion**: Q3 2025 (at current velocity)

**Phase Completion Status:**

- Phase 1-3: ✅ Complete (173 points)
- Phase 4: ✅ Complete (89 points)
- Phase 6: ✅ Complete (134 points)
- Phase 7.3: ✅ Complete (98 points)
- Phase 8: ✅ Complete (236 points) - *Hero's Journey just landed, mmm'kay?*
- Phase 11: ✅ Complete (268 points) - *That's terrific work, team!*
- Remaining Phases: 511 points

*If everyone could just keep up this velocity, that'd be great.*

## Project Plan & Tasks

### Phase 1: Project Setup and Foundation

- [x] **1.1 Initialize Project Structure**
  - [x] Set up Python project with uv
  - [x] Create directory structure (src/, tests/, data/, docs/)
  - [x] Initialize git repository
  - [x] Create .gitignore for Python/uv projects
  - [x] Set up pyproject.TOML with dependencies

- [x] **1.2 Development Environment** *(5/5 complete)*
  - [x] Configure uv virtual environment
  - [x] Create requirements files (dev, prod)
  - [x] Set up pre-commit hooks
  - [x] Configure logging framework
  - [x] Create configuration management (config.YAML/env)

### Phase 2: Core Components

- [x] **2.1 Fountain Parser Integration**
  - [x] Research and evaluate Fountain parsing libraries
  - [x] Integrate Fountain parser (using Jouvence)
  - [x] Create data models for screenplay elements:
    - [x] Script/Show
    - [x] Season
    - [x] Episode
    - [x] Scene
    - [x] Character
    - [x] Location
    - [x] Action
    - [x] Dialogue
    - [x] Parenthetical
  - [x] Write unit tests for parser

- [x] **2.2 SQLite Graph Database Design**
  - [x] Design graph schema for screenplay structure
  - [x] Create tables for:
    - [x] Nodes (entities: scenes, characters, locations, etc.)
    - [x] Edges (relationships: FOLLOWS, APPEARS_IN, SPEAKS_TO, etc.)
    - [x] Properties (metadata for nodes and edges)
    - [x] Embeddings (vector storage for semantic search)
  - [x] Implement database initialization scripts
  - [x] Create database migration system

- [x] **2.3 Graph Database Interface**
  - [x] Implement graph operations:
    - [x] Add/update/delete nodes
    - [x] Add/update/delete edges
    - [x] Traverse graph (BFS/DFS)
    - [x] Find paths between nodes
    - [x] Calculate node centrality
  - [x] Create query builder for complex graph queries
  - [x] Implement transaction support

### Phase 3: LLM Integration

- [x] **3.1 LMStudio Client** *(5/5 complete)*
  - [x] Create OpenAI-compatible API client for any OpenAI-compatible endpoint
  - [x] Implement model listing and selection
  - [x] Create abstraction layer for:
    - [x] Text generation (with reasoning model support)
    - [x] Embeddings generation
  - [x] Add retry logic and error handling
  - [x] Implement factory functions and configuration integration

- [x] **3.2 Embedding Pipeline** *(5/5 complete)*
  - [x] Design embedding strategy for screenplay elements
  - [x] Implement batch embedding generation
  - [x] Create embedding storage in SQLite
  - [x] Build similarity search functionality
  - [x] Optimize for performance (chunking, async processing)

### Phase 4: GraphRAG Implementation

- [x] **4.1 Knowledge Graph Construction** *(5/5 complete)*
  - [x] Parse screenplays into graph structure
  - [x] Extract entities and relationships
  - [x] Enrich nodes with LLM-generated metadata
  - [x] Build temporal graph layer
  - [x] Create logical dependency graph

- [x] **4.1.1 PR #17 Feedback Resolution** *(7/7 complete)*
  - [x] Make demo limits configurable in build_knowledge_graph.py example
    (--max-scenes, --max-characters CLI args)
  - [x] Complete mock implementation of _get_character_dialogue_samples with proper dialogue extraction
  - [x] Add confirmation for file deletion in example script (--force-delete bypass option)
  - [x] Optimize character mentions extraction with regex patterns and caching
  - [x] Fix all linting issues (line length, whitespace, code style)
  - [x] Maintain test coverage (all 151 tests passing)
  - [x] Pass type checking with no mypy issues

- [x] **4.2 Graph Indexing** *(5/5 complete)*
  - [x] Implement hierarchical indexing (show → season → episode → scene)
  - [x] Create character relationship graphs
  - [x] Build location-based scene graphs
  - [x] Index temporal relationships
  - [x] Generate concept and theme graphs

- [x] **4.3 RAG Query Engine** *(5/5 complete)*
  - [x] Design query language for screenplay searches
  - [x] Implement multi-hop graph traversal
  - [x] Create context assembly from graph neighborhoods
  - [x] Build prompt templates for different query types
  - [x] Integrate LLM for answer generation

### Phase 5: Scene Management Features

- [x] **5.1 Scene Ordering** *(34 points - Complete)*
  - [x] Implement script order tracking (ensure_script_order maintains proper scene numbering)
  - [x] Build temporal order inference engine (infer_temporal_order analyzes time markers, flashbacks/forwards)
  - [x] Create logical dependency analyzer (analyze_logical_dependencies tracks character intros, plot dependencies)
  - [x] Design UI/API for reordering scenes (Full CLI commands: scene list --order, scene reorder, scene analyze)
  - [x] Maintain consistency across orderings (validate_ordering_consistency ensures all three systems work together)

- [x] **5.2 Scene Operations** *(34 points - Complete)*
  - [x] **Update Scene**
    - [x] Modify time/location metadata
    - [x] Edit dialogue and action
    - [x] Update character appearances
    - [x] Propagate changes through graph
  - [x] **Delete Scene**
    - [x] Remove scene and update references
    - [x] Handle dependency resolution
    - [x] Maintain story continuity
  - [x] **Inject Scene**
    - [x] Insert new scenes at specified positions
    - [x] Update all ordering systems
    - [x] Validate logical consistency
    - [x] Re-embed and index new content

### Phase 6: Search and Query Interface

- [x] **6.1 Search Implementation** *(5/5 complete)*
  - [x] Text-based search (dialogue, action)
  - [x] Entity search (characters, locations)
  - [x] Temporal search (time ranges, sequences)
  - [x] Concept/theme search
  - [x] Relationship search (character interactions)

- [x] **6.2 Advanced Queries** *(5/5 complete)*
  - [x] Multi-criteria search
  - [x] Graph pattern matching
  - [x] Semantic similarity search
  - [x] Timeline visualization queries
  - [x] Character arc analysis

### Phase 7: API and Interface

- [x] **7.1 REST API** *(5/5 complete)*
  - [x] Design OpenAPI specification
  - [x] Implement FastAPI backend
  - [x] Create endpoints for:
    - [x] Script upload/parsing
    - [x] Search operations
    - [x] Scene management
    - [x] Graph visualization
    - [x] Export functionality

- [x] **7.2 CLI Interface** *(4/4 complete)*
  - [x] Create command-line tool using Click/Typer
  - [x] Implement commands for all major operations
  - [x] Add interactive mode for complex queries
  - [x] Create batch processing capabilities

- [x] **7.3 MCP Server** *(11/11 complete)*
  - [x] Implement Model Context Protocol server (999 lines, comprehensive implementation)
  - [x] Create MCP tools for:
    - [x] Script parsing and analysis (`parse_script`)
    - [x] Scene search and retrieval (`search_scenes`, `get_scene_details`)
    - [x] Character/location queries (`get_character_info`, `get_character_relationships`)
    - [x] Scene manipulation operations (`update_scene`, `delete_scene`, `inject_scene`)
    - [x] Graph traversal and analysis (`analyze_timeline`, `list_scripts`, `export_data`)
    - [x] Script bible management (`create_series_bible`, `create_character_profile`, `create_world_element`)
    - [x] Continuity validation (`run_continuity_check`, `get_continuity_notes`, `generate_continuity_report`)
    - [x] Knowledge tracking (`add_character_knowledge`, `create_plot_thread`)
  - [x] Define MCP resource schemas for:
    - [x] Screenplay structure (Available Screenplays resource)
    - [x] Scene metadata (Scene Details resource)
    - [x] Character relationships (Character Information resource)
    - [x] Timeline information (Script Timeline resource)
  - [x] Implement MCP prompts for common tasks (5 pre-configured analysis prompts)
  - [x] Create MCP server configuration (Environment variables, YAML/JSON config)
  - [x] Write MCP client examples (Claude Desktop integration, usage examples)
  - [x] Integration with Claude and other MCP-compatible assistants (Full MCP compatibility)
  - [x] Added 5 mentor-specific tools:
    - [x] `list_mentors` - List available mentors
    - [x] `analyze_script_with_mentor` - Run mentor analysis
    - [x] `get_mentor_results` - Retrieve past results
    - [x] `search_mentor_analyses` - Search analysis findings
    - [x] `get_mentor_statistics` - Get mentor stats

<<<<<<< HEAD
### Phase 8: Pluggable Mentors System 🎭 ✅ COMPLETE! (202 story points)
=======
### Phase 8: Pluggable Mentors System 🎭 ✅ COMPLETE! (236 story points)
>>>>>>> 8dfab5ed

📋 **[Detailed Mentor System Documentation](MENTOR_SYSTEM.md)**

- [x] **8.1 Mentor Infrastructure** *(34 points - Complete)*
  - [x] Mentor base classes and interfaces (293 lines)
  - [x] Mentor registry and discovery system (282 lines)
  - [x] Database schema extensions for mentor results (v5 migration)
  - [x] Configuration and settings integration

<<<<<<< HEAD
- [x] **8.2 Built-in Mentors** *(102 points - Save the Cat & Character Arc Complete)*
  - [x] Save the Cat mentor implementation (658 lines)
  - [ ] Hero's Journey mentor implementation (in progress on branch)
  - [ ] Three-Act structure mentor (in progress on branch)
  - [x] Character Arc analysis mentor (2,538 lines) ✅ **COMPLETE!**
=======
- [x] **8.2 Built-in Mentors** *(136 points - Save the Cat & Hero's Journey Complete)*
  - [x] Save the Cat mentor implementation (658 lines) - 47 points
  - [x] Hero's Journey mentor implementation (1,207 lines) - 89 points ✅ NEW!
  - [ ] Three-Act structure mentor (enhanced but not fully integrated)
  - [ ] Character Arc analysis mentor (deferred)
>>>>>>> 8dfab5ed

- [x] **8.3 Mentor Execution System** *(50 points - Complete)*
  - [x] CLI commands for mentor management (analyze, list, results, search)
  - [x] LLM integration for mentor analysis
  - [x] Automated execution system with progress tracking
  - [x] Mentor result storage and history tracking (629 lines DB ops)

- [x] **8.4 Advanced Mentor Features** *(27 points - Partial)*
  - [x] MCP server integration for mentors (5 new tools)
  - [x] Search and filtering capabilities for analyses
  - [ ] Custom mentor installation system (deferred)

### Phase 9: Testing and Optimization

- [ ] **9.1 Testing Suite**
  - [ ] Unit tests for all components
  - [ ] Integration tests for GraphRAG pipeline
  - [ ] Performance benchmarks
  - [ ] Test data generation (sample screenplays)
  - [ ] End-to-end testing scenarios

- [ ] **9.2 Performance Optimization**
  - [ ] Query optimization for graph traversals
  - [ ] Embedding cache optimization
  - [ ] Async processing for LLM calls
  - [ ] Database indexing strategy
  - [ ] Memory usage profiling

### Phase 10: Documentation and Deployment

- [ ] **10.1 Documentation**
  - [ ] API documentation
  - [ ] User guide for scriptwriters
  - [ ] Developer documentation
  - [ ] Example notebooks/tutorials
  - [ ] Architecture diagrams

- [ ] **10.2 Deployment**
  - [ ] Create uv/uvx deployment setup
  - [ ] Write deployment scripts using uv
  - [ ] Create backup/restore procedures
  - [ ] Performance monitoring setup
  - [ ] Create installation guide with uvx

### Phase 11: Script Bible and Continuity Management ✅

- [x] **11.1 Script Bible Foundation** *(Complete)*
  - [x] Design script bible data models:
    - [x] Series/show overview and premise
    - [x] Character development arcs and progression
    - [x] World-building elements and rules
    - [x] Timeline and continuity tracking
    - [x] Tone and style guidelines
  - [x] Create script bible database schema:
    - [x] Bible metadata table (series info, premise, logline)
    - [x] Character profiles table (backstory, traits, relationships)
    - [x] World elements table (locations, rules, lore, concepts)
    - [x] Timeline events table (chronological story events)
    - [x] Continuity notes table (episode-by-episode tracking)
    - [x] Style guidelines table (tone, voice, creative vision)
  - [x] Implement script bible CRUD operations
  - [x] Add script bible versioning and change tracking

- [x] **11.2 Character Development System** *(Complete)*
  - [x] Enhanced character models:
    - [x] Detailed backstory and history
    - [x] Personality traits and psychological profiles
    - [x] Character arc milestones and development tracking
    - [x] Relationship matrices and dynamics
    - [x] Dialogue voice patterns and speech characteristics
    - [x] Goals, motivations, and internal conflicts
  - [x] Character relationship tracking:
    - [x] Dynamic relationship status changes
    - [x] Conflict history between characters
    - [x] Shared secrets and revelation tracking
    - [x] Power dynamic evolution
    - [x] Romantic relationship timelines
  - [x] Character consistency validation:
    - [x] Voice pattern analysis across scenes
    - [x] Behavioral consistency checking
    - [x] Knowledge progression validation
    - [x] Character arc coherence analysis

- [x] **11.3 World-Building and Lore Management** *(Complete)*
  - [x] World element models:
    - [x] Location hierarchies and spatial relationships
    - [x] Cultural and social structure documentation
    - [x] Genre-specific rules (sci-fi tech, fantasy magic, etc.)
    - [x] Historical events and background timeline
    - [x] Mythology and legend documentation
  - [x] Concept and object tracking:
    - [x] Important objects and their significance
    - [x] Recurring themes and motifs
    - [x] Symbolic elements and meanings
    - [x] Easter eggs and hidden connections
  - [x] World consistency validation:
    - [x] Rule adherence checking
    - [x] Geographic continuity validation
    - [x] Timeline consistency analysis
    - [x] Cultural element coherence

- [x] **11.4 Timeline and Continuity System** *(Complete)*
  - [x] Enhanced timeline management:
    - [x] Chronological event ordering
    - [x] Flashback/flash-forward documentation
    - [x] Character age progression tracking
    - [x] Seasonal/holiday continuity
    - [x] Real-world time correlation
  - [x] Continuity tracking:
    - [x] Episode-by-episode continuity notes
    - [x] Props and costume continuity
    - [x] Character knowledge progression
    - [x] Plot thread resolution tracking
    - [x] Callback and reference opportunities
  - [x] Consistency validation:
    - [x] Timeline conflict detection
    - [x] Character knowledge inconsistency alerts
    - [x] Continuity error identification
    - [x] Plot hole detection and reporting

- [x] **11.5 Script Bible Interface and Tools** *(Complete)*
  - [x] CLI commands for script bible management:
    - [x] Create and initialize script bible
    - [x] Add/edit character profiles and arcs
    - [x] Manage world elements and lore
    - [x] Track timeline events and continuity
    - [x] Generate continuity reports
  - [x] MCP server integration:
    - [x] Script bible query and search tools
    - [x] Character development tracking
    - [x] Continuity validation services
    - [x] World-building assistance

- [x] **11.6 Advanced Continuity Features** *(Complete)*
  - [x] Cross-episode analysis:
    - [x] Character arc progression validation
    - [x] Relationship development consistency
    - [x] World rule adherence checking
    - [x] Timeline continuity verification
  - [x] Bible-driven scene validation:
    - [x] Character behavior consistency alerts
    - [x] Location accuracy validation
    - [x] Timeline placement verification
    - [x] Knowledge progression checks

### Phase 12: Advanced Features (Future)

- [ ] **12.1 Git-based Collaboration**
  - [ ] Export entire database to git-friendly format
  - [ ] Import/restore database from git repository
  - [ ] Support for merge-friendly data formats
  - [ ] Diff visualization for script changes

- [ ] **12.2 AI-Assisted Writing**
  - [ ] Scene generation suggestions
  - [ ] Dialogue improvement
  - [ ] Plot consistency checking
  - [ ] Character voice consistency
  - [ ] Theme development assistance
  - [ ] Bible-driven writing assistance:
    - [ ] Character-appropriate dialogue suggestions
    - [ ] World rule compliance checking
    - [ ] Timeline-aware scene placement
    - [ ] Continuity-conscious plot development

## Getting Started

### Prerequisites

- Python 3.11+
- uv package manager
- SQLite 3.35+
- LMStudio running at <http://localhost:1234>

### Setup Documentation

- **[Terragon Setup Guide](TERRAGON_SETUP.md)** - Complete Terragon environment configuration
- **[Setup Summary](SETUP_SUMMARY.md)** - Overview of setup process and scripts
- **[Setup Complete Guide](SETUP_COMPLETE.md)** - Phase 1.2 completion details

### Feature Documentation

- **[Bulk Import Guide](docs/bulk_import_guide.md)** - Comprehensive guide for importing multiple screenplays
- **[Bulk Import API](docs/api/bulk_import.md)** - API documentation for bulk import modules

### Installation

```bash
# Clone the repository
git clone https://github.com/yourusername/scriptrag.git
cd scriptrag

# Install uv if not already installed
curl -LsSf https://astral.sh/uv/install.sh | sh

# Install dependencies (uv will automatically create virtual environment)
uv sync
```

### Quick Start

```python
from scriptrag import ScriptRAG

# Initialize ScriptRAG
srag = ScriptRAG(
    llm_endpoint="http://localhost:1234/v1",
    db_path="./screenplay.db"
)

# Parse a screenplay
script = srag.parse_fountain("path/to/screenplay.fountain")

# Generate embeddings for semantic search
await srag.process_script_embeddings(script.id)

# Search for scenes with a character
scenes = srag.search_scenes(character="PROTAGONIST")

# Semantic search for similar scenes
similar_scenes = await srag.search_similar_scenes(
    query="emotional confrontation between friends",
    limit=5
)

# Update a scene
srag.update_scene(
    scene_id=123,
    new_location="INT. COFFEE SHOP - DAY"
)
```

### Command Line Examples

```bash
# Parse and build knowledge graph from a screenplay
uv run scriptrag parse examples/data/sample_screenplay.fountain

# Search for dialogue containing specific text
uv run scriptrag search dialogue "I love you"

# Find scenes with specific characters
uv run scriptrag search character "PROTAGONIST" "ANTAGONIST"

# Semantic search for thematically similar content
uv run scriptrag search semantic "betrayal and revenge"

# List all characters and their relationships
uv run scriptrag graph characters

# Analyze temporal structure of the screenplay
uv run scriptrag analyze timeline
```

### Bulk Import Examples

```bash
# Import entire TV series from a directory structure
uv run scriptrag script import "Breaking Bad/**/*.fountain"

# Import with custom season/episode pattern
uv run scriptrag script import "*.fountain" \
    --pattern "S(?P<season>\d+)E(?P<episode>\d+)"

# Preview import without actually importing (dry run)
uv run scriptrag script import "Season*/*.fountain" --dry-run

# Import from directory with automatic series detection
uv run scriptrag script import ./scripts/

# Import with series name override
uv run scriptrag script import "episodes/*.fountain" \
    --series-name "My TV Show"

# Control import behavior
uv run scriptrag script import "*.fountain" \
    --skip-existing \      # Skip files already in database
    --batch-size 20        # Process 20 files per batch
```

The bulk import feature automatically:

- Detects TV series patterns in filenames (e.g., S01E01, 1x01, Episode 101)
- Extracts season and episode numbers
- Groups episodes by series and seasons
- Creates proper database relationships
- Handles special episodes and multi-part episodes
- Supports custom regex patterns for non-standard naming

### Using the MCP Server

**✅ COMPLETE IMPLEMENTATION** - The MCP server is fully operational with 11 tools and comprehensive security features.

```bash
# Start the MCP server
uv run scriptrag-mcp

# With custom configuration
uv run scriptrag-mcp --config-file config.yaml

# The MCP server provides 18 tools for AI assistants:
# • parse_script - Parse Fountain screenplays
# • search_scenes - Find scenes by criteria
# • get_character_info - Character analysis
# • analyze_timeline - Timeline and temporal analysis
# • list_scripts - Available screenplay listing
# • update_scene - Modify scene content
# • delete_scene - Remove scenes
# • inject_scene - Add new scenes
# • get_scene_details - Detailed scene information
# • get_character_relationships - Character relationship graphs
# • export_data - Export screenplay data
# • create_series_bible - Create script bibles for continuity
# • create_character_profile - Manage character profiles
# • create_world_element - Track world-building elements
# • run_continuity_check - Automated continuity validation
# • get_continuity_notes - View continuity issues
# • generate_continuity_report - Comprehensive continuity reports
# • add_character_knowledge - Track character knowledge
# • create_plot_thread - Manage plot threads
```

**Security Features:**

- UUID-based script identification
- File path validation and sanitization
- Resource caching with configurable limits
- Input validation for all tools

**Documentation:**

- [MCP Server Documentation](docs/mcp_server.md)
- [Usage Examples](examples/mcp_usage_examples.md)
- Claude Desktop integration guide included

## References

- [Fountain Format](https://fountain.io/)
- [Tagirijus/Fountain](https://deepwiki.com/Tagirijus/fountain)
- [GraphRAG with SQLite Example](https://deepwiki.com/stephenc222/example-graphrag-with-sqlite/1-overview)
- [LMStudio](https://lmstudio.ai/)
- [Model Context Protocol (MCP)](https://modelcontextprotocol.io/)

## Development Guidelines

### For AI Agents and Contributors

- **[AI Agent Guidelines](AGENTS.md)** - Commit message format with movie quotes and project rules
- **[Claude Coding Guidelines](CLAUDE.md)** - Comprehensive coding standards and development workflow

## Contributing

Contributions are welcome! Please see our contributing guidelines for more details.

## License

This project is licensed under the MIT License - see the LICENSE file for details.<|MERGE_RESOLUTION|>--- conflicted
+++ resolved
@@ -62,13 +62,8 @@
 **Yeah, so I've been tracking our velocity and story points, mmm'kay?**
 
 - **Total Project Estimate**: 1,509 story points
-<<<<<<< HEAD
-- **Points Completed**: 817 points (54.1%)
+- **Points Completed**: 906 points (60.0%)
 - **Current Sprint Velocity**: 55 points (Character Arc mentor completion)
-=======
-- **Points Completed**: 851 points (56.4%)
-- **Current Sprint Velocity**: 89 points (Phase 11 completion)
->>>>>>> 8dfab5ed
 - **Projected Completion**: Q3 2025 (at current velocity)
 
 **Phase Completion Status:**
@@ -77,7 +72,7 @@
 - Phase 4: ✅ Complete (89 points)
 - Phase 6: ✅ Complete (134 points)
 - Phase 7.3: ✅ Complete (98 points)
-- Phase 8: ✅ Complete (236 points) - *Hero's Journey just landed, mmm'kay?*
+- Phase 8: ✅ Complete (291 points) - *Character Arc and Hero's Journey complete, mmm'kay?*
 - Phase 11: ✅ Complete (268 points) - *That's terrific work, team!*
 - Remaining Phases: 511 points
 
@@ -275,11 +270,7 @@
     - [x] `search_mentor_analyses` - Search analysis findings
     - [x] `get_mentor_statistics` - Get mentor stats
 
-<<<<<<< HEAD
-### Phase 8: Pluggable Mentors System 🎭 ✅ COMPLETE! (202 story points)
-=======
-### Phase 8: Pluggable Mentors System 🎭 ✅ COMPLETE! (236 story points)
->>>>>>> 8dfab5ed
+### Phase 8: Pluggable Mentors System 🎭 ✅ COMPLETE! (291 story points)
 
 📋 **[Detailed Mentor System Documentation](MENTOR_SYSTEM.md)**
 
@@ -289,19 +280,11 @@
   - [x] Database schema extensions for mentor results (v5 migration)
   - [x] Configuration and settings integration
 
-<<<<<<< HEAD
-- [x] **8.2 Built-in Mentors** *(102 points - Save the Cat & Character Arc Complete)*
-  - [x] Save the Cat mentor implementation (658 lines)
-  - [ ] Hero's Journey mentor implementation (in progress on branch)
-  - [ ] Three-Act structure mentor (in progress on branch)
-  - [x] Character Arc analysis mentor (2,538 lines) ✅ **COMPLETE!**
-=======
-- [x] **8.2 Built-in Mentors** *(136 points - Save the Cat & Hero's Journey Complete)*
+- [x] **8.2 Built-in Mentors** *(191 points - Save the Cat, Hero's Journey & Character Arc Complete)*
   - [x] Save the Cat mentor implementation (658 lines) - 47 points
-  - [x] Hero's Journey mentor implementation (1,207 lines) - 89 points ✅ NEW!
+  - [x] Hero's Journey mentor implementation (1,207 lines) - 89 points
   - [ ] Three-Act structure mentor (enhanced but not fully integrated)
-  - [ ] Character Arc analysis mentor (deferred)
->>>>>>> 8dfab5ed
+  - [x] Character Arc analysis mentor (2,538 lines) - 55 points ✅ **COMPLETE!**
 
 - [x] **8.3 Mentor Execution System** *(50 points - Complete)*
   - [x] CLI commands for mentor management (analyze, list, results, search)
