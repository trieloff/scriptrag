--- conflicted
+++ resolved
@@ -153,14 +153,10 @@
 
         return query_dir
 
-<<<<<<< HEAD
+    @pytest.mark.integration
     def test_query_help(
         self, runner, temp_db, temp_query_dir, monkeypatch, clear_settings_cache
     ):
-=======
-    @pytest.mark.integration
-    def test_query_help(self, runner, temp_db, temp_query_dir, monkeypatch):
->>>>>>> 7aad1f7a
         """Test query command help."""
         monkeypatch.setenv("SCRIPTRAG_DATABASE_PATH", str(temp_db))
         monkeypatch.setenv("SCRIPTRAG_QUERY_DIR", str(temp_query_dir))
@@ -182,14 +178,10 @@
         # Check for commands section - may use Unicode box drawing
         assert "Commands" in output or "character_lines" in output
 
-<<<<<<< HEAD
+    @pytest.mark.integration
     def test_query_list(
         self, runner, temp_db, temp_query_dir, monkeypatch, clear_settings_cache
     ):
-=======
-    @pytest.mark.integration
-    def test_query_list(self, runner, temp_db, temp_query_dir, monkeypatch):
->>>>>>> 7aad1f7a
         """Test listing available queries."""
         monkeypatch.setenv("SCRIPTRAG_DATABASE_PATH", str(temp_db))
         monkeypatch.setenv("SCRIPTRAG_QUERY_DIR", str(temp_query_dir))
@@ -354,14 +346,10 @@
         # Should show error for unknown command
         assert result.exit_code != 0
 
-<<<<<<< HEAD
+    @pytest.mark.integration
     def test_query_no_database(
         self, runner, temp_query_dir, tmp_path, monkeypatch, clear_settings_cache
     ):
-=======
-    @pytest.mark.integration
-    def test_query_no_database(self, runner, temp_query_dir, tmp_path, monkeypatch):
->>>>>>> 7aad1f7a
         """Test query fails when database doesn't exist."""
         nonexistent_db = str(tmp_path / "nonexistent.db")
         monkeypatch.setenv("SCRIPTRAG_DATABASE_PATH", nonexistent_db)
@@ -385,14 +373,10 @@
         assert result.exit_code == 1
         assert "Database not found" in output or "Error" in output
 
-<<<<<<< HEAD
+    @pytest.mark.integration
     def test_empty_query_directory(
         self, runner, temp_db, tmp_path, monkeypatch, clear_settings_cache
     ):
-=======
-    @pytest.mark.integration
-    def test_empty_query_directory(self, runner, temp_db, tmp_path, monkeypatch):
->>>>>>> 7aad1f7a
         """Test behavior when custom query directory is empty.
 
         Note: The current design shows built-in queries even when a custom directory
