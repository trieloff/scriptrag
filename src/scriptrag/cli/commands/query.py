--- conflicted
+++ resolved
@@ -1,11 +1,8 @@
 """Query command for executing SQL queries."""
 
-<<<<<<< HEAD
-=======
 import copy
 import inspect
 from collections.abc import Callable
->>>>>>> b35e4a8d
 from pathlib import Path
 from typing import Any
 
@@ -125,17 +122,13 @@
         output_json = kwargs.pop("json", False)
         limit = kwargs.pop("limit", None)
         offset = kwargs.pop("offset", None)
-<<<<<<< HEAD
         config = kwargs.pop("config", None)
-=======
         db_path = kwargs.pop("db_path", None) if db_path_option else None
->>>>>>> b35e4a8d
 
         # Remaining kwargs are query parameters
         params = kwargs
 
         try:
-<<<<<<< HEAD
             from scriptrag.config.settings import ScriptRAGSettings
 
             # Load settings with proper precedence
@@ -148,26 +141,17 @@
                     config_files=[config],
                 )
             else:
-                # Get fresh settings - avoids caching issues
-                current_settings = ScriptRAGSettings.from_env()
-=======
-            # Get fresh API instance with current settings at execution time
+                # Force fresh settings to pick up environment variable changes
+                settings_module._settings = None  # Clear cached settings
+                from scriptrag.config import get_settings as get_settings_func
+
+                current_settings = get_settings_func()
+
             # Apply db_path override if provided
             if db_path:
-                # Create custom settings with db_path override
-                from scriptrag.config import get_settings as get_settings_func
-
-                current_settings = get_settings_func()
                 # Create a copy with the new db_path
                 current_settings = copy.deepcopy(current_settings)
                 current_settings.database_path = db_path
-            else:
-                # Force fresh settings to pick up environment variable changes
-                settings_module._settings = None  # Clear cached settings
-                from scriptrag.config import get_settings as get_settings_func
-
-                current_settings = get_settings_func()
->>>>>>> b35e4a8d
 
             current_api = QueryAPI(current_settings)
 
@@ -275,7 +259,6 @@
         )
     )
 
-<<<<<<< HEAD
     # Add config option
     params.append(
         (
@@ -288,9 +271,6 @@
         )
     )
 
-    # Create wrapper with proper signature
-    import inspect
-=======
     # Add db_path option if requested
     if db_path_option:
         params.append(
@@ -303,7 +283,6 @@
                 ),
             )
         )
->>>>>>> b35e4a8d
 
     # Create wrapper with proper signature
     # Build parameter signature
@@ -341,11 +320,6 @@
 def get_query_app() -> typer.Typer:
     """Get or create the query app with registered commands.
 
-<<<<<<< HEAD
-    # Get fresh settings without modifying global state
-    settings = get_settings()
-    api = QueryAPI(settings)
-=======
     This function uses lazy initialization to avoid issues with
     import-time registration in test environments.
 
@@ -370,7 +344,6 @@
         # If we can't get settings/API during import, skip registration
         # This allows tests to set up mocks before registration
         return None
->>>>>>> b35e4a8d
 
 
 def _register_list_command(query_app: typer.Typer, queries: list[Any]) -> None:
