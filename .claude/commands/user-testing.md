--- conflicted
+++ resolved
@@ -165,22 +165,14 @@
 
 If a command fails:
 
-<<<<<<< HEAD
-```bash
-=======
-```text
->>>>>>> d1d2e3d0
+```bash
 User: $ invalid-command
 Claude: bash: invalid-command: command not found
 ```
 
 If a command produces no output:
 
-<<<<<<< HEAD
-```bash
-=======
-```text
->>>>>>> d1d2e3d0
+```bash
 User: $ touch newfile.txt
 Claude: <no output, no errors>
 ```
@@ -211,11 +203,7 @@
 # User input: $ ls -la /tmp
 # You execute: ls -la /tmp
 # Show exactly what bash returns
-<<<<<<< HEAD
-```bash
-=======
-```text
->>>>>>> d1d2e3d0
+```bash
 
 ### Session State Management
 
@@ -226,11 +214,7 @@
 ### Multi-line Commands
 
 If user enters multi-line commands, execute them as entered:
-<<<<<<< HEAD
-```bash
-=======
-```text
->>>>>>> d1d2e3d0
+```bash
 User: $ echo "line 1
 line 2
 line 3"
