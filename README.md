# ScriptRAG: A Graph-Based Screenwriting Assistant

[![44% Vibe_Coded](https://img.shields.io/badge/44%25-Vibe_Coded-ff69b4?style=for-the-badge&logo=zedindustries&logoColor=white)](https://github.com/trieloff/vibe-coded-badge-action)

ScriptRAG is a novel screenwriting tool that combines Fountain parsing, graph databases, and local LLMs
to create an intelligent screenplay assistant using the GraphRAG (Graph + Retrieval-Augmented
Generation) pattern.

## 🚀 Recent Major Progress

**Significant development milestones achieved with 15+ merged PRs and 13,000+ lines of new code:**

<<<<<<< HEAD
- **✅ Phase 11: Script Bible & Continuity Management - COMPLETE!** - Comprehensive continuity tracking
  with character profiles, world-building elements, timeline management, and automated validation
=======
- **✅ Phase 5.2: Scene Operations - COMPLETE!** - Full CRUD operations for scenes with graph
  integration, reference maintenance, and scene injection capabilities (34 story points)
>>>>>>> 4d83d0d3
- **✅ Phase 8: Pluggable Mentors System - COMPLETE!** - Comprehensive screenplay analysis framework
  with Save the Cat mentor, database integration, and MCP server tools (147 story points, 3,172 lines)
- **✅ Phase 4: GraphRAG Implementation - COMPLETE!** - Full knowledge graph construction with
  entity extraction, relationship building, and LLM enrichment
- **✅ Phase 6: Search and Query Interface - COMPLETE!** - Comprehensive text-based,
  semantic, and entity search with advanced ranking
- **✅ Phase 7.3: MCP Server Implementation - COMPLETE!** - Full Model Context Protocol server
  with 23 tools (including 7 bible/continuity tools and 5 mentor tools), security hardening, and comprehensive test suite
- **🎭 New: Screenplay Mentors** - Automated analysis with industry-standard methodologies
- **✅ Enhanced CLI Interface** - Full command-line functionality including script bible management and mentor commands
- **📊 Database Schema v6** - Added Script Bible/continuity tables and mentor system with full migration support
- **📊 New: AI Content Indicators Database** - Comprehensive patterns for detecting AI-generated content
- **🔍 Knowledge Graph Builder** - Automated screenplay parsing with configurable LLM enrichment limits
- **⚡ Performance Optimizations** - Enhanced search resource management and error handling
- **📁 Bulk Import & TV Series Detection** - Import entire TV series with automatic season/episode organization
- **🛡️ Security Hardening** - File path validation, UUID-based script IDs, and cache management

## Features

- **Fountain Parser**: Read and parse screenplays in Fountain format
- **Graph Database**: SQLite-based lightweight graph database for screenplay structure
- **Local LLM Integration**: Uses LMStudio for text generation and embeddings
- **Embedding Pipeline**: Comprehensive semantic analysis with content extraction, embedding generation,
  and similarity search for screenplay elements
- **Advanced Search**: Find shows, seasons, episodes, scenes, characters, locations, concepts, objects,
  and temporal points with both keyword and semantic search capabilities
- **Scene Management**: Order scenes by script order, temporal order, or logical dependencies
- **Scene Editing**: Full CRUD operations - update scene content/metadata, delete with reference
  maintenance, inject new scenes at specific positions, all with graph integration
- **Script Bible Support**: Comprehensive continuity management with character development tracking,
  world-building documentation, timeline management, and cross-episode consistency validation
- **Bulk Import**: Import multiple Fountain files at once with automatic TV series detection
- **TV Series Detection**: Automatically extract season/episode information from filenames

## Tech Stack

- **Language**: Python with uv package manager
- **Database**: SQLite as a graph database
- **LLM**: Local LLMs via LMStudio (OpenAI-compatible API at <http://localhost:1234/v1>)
- **Parser**: Fountain screenplay format parser
- **Pattern**: GraphRAG (Graph + Retrieval-Augmented Generation)
- **Interface**: MCP (Model Context Protocol) server for AI assistant integration

## 📊 Story Point Summary - By Bill Lumbergh

**Yeah, so I've been tracking our velocity and story points, mmm'kay?**

- **Total Project Estimate**: 1,509 story points
- **Points Completed**: 762 points (50.5%)
- **Current Sprint Velocity**: 89 points (Phase 11 completion)
- **Projected Completion**: Q3 2025 (at current velocity)

**Phase Completion Status:**

- Phase 1-3: ✅ Complete (173 points)
- Phase 4: ✅ Complete (89 points)
- Phase 6: ✅ Complete (134 points)
- Phase 7.3: ✅ Complete (98 points)
- Phase 11: ✅ Complete (268 points) - *That's terrific work, team!*
- Remaining Phases: 747 points

*If everyone could just keep up this velocity, that'd be great.*

## Project Plan & Tasks

### Phase 1: Project Setup and Foundation

- [x] **1.1 Initialize Project Structure**
  - [x] Set up Python project with uv
  - [x] Create directory structure (src/, tests/, data/, docs/)
  - [x] Initialize git repository
  - [x] Create .gitignore for Python/uv projects
  - [x] Set up pyproject.TOML with dependencies

- [x] **1.2 Development Environment** *(5/5 complete)*
  - [x] Configure uv virtual environment
  - [x] Create requirements files (dev, prod)
  - [x] Set up pre-commit hooks
  - [x] Configure logging framework
  - [x] Create configuration management (config.YAML/env)

### Phase 2: Core Components

- [x] **2.1 Fountain Parser Integration**
  - [x] Research and evaluate Fountain parsing libraries
  - [x] Integrate Fountain parser (using Jouvence)
  - [x] Create data models for screenplay elements:
    - [x] Script/Show
    - [x] Season
    - [x] Episode
    - [x] Scene
    - [x] Character
    - [x] Location
    - [x] Action
    - [x] Dialogue
    - [x] Parenthetical
  - [x] Write unit tests for parser

- [x] **2.2 SQLite Graph Database Design**
  - [x] Design graph schema for screenplay structure
  - [x] Create tables for:
    - [x] Nodes (entities: scenes, characters, locations, etc.)
    - [x] Edges (relationships: FOLLOWS, APPEARS_IN, SPEAKS_TO, etc.)
    - [x] Properties (metadata for nodes and edges)
    - [x] Embeddings (vector storage for semantic search)
  - [x] Implement database initialization scripts
  - [x] Create database migration system

- [x] **2.3 Graph Database Interface**
  - [x] Implement graph operations:
    - [x] Add/update/delete nodes
    - [x] Add/update/delete edges
    - [x] Traverse graph (BFS/DFS)
    - [x] Find paths between nodes
    - [x] Calculate node centrality
  - [x] Create query builder for complex graph queries
  - [x] Implement transaction support

### Phase 3: LLM Integration

- [x] **3.1 LMStudio Client** *(5/5 complete)*
  - [x] Create OpenAI-compatible API client for any OpenAI-compatible endpoint
  - [x] Implement model listing and selection
  - [x] Create abstraction layer for:
    - [x] Text generation (with reasoning model support)
    - [x] Embeddings generation
  - [x] Add retry logic and error handling
  - [x] Implement factory functions and configuration integration

- [x] **3.2 Embedding Pipeline** *(5/5 complete)*
  - [x] Design embedding strategy for screenplay elements
  - [x] Implement batch embedding generation
  - [x] Create embedding storage in SQLite
  - [x] Build similarity search functionality
  - [x] Optimize for performance (chunking, async processing)

### Phase 4: GraphRAG Implementation

- [x] **4.1 Knowledge Graph Construction** *(5/5 complete)*
  - [x] Parse screenplays into graph structure
  - [x] Extract entities and relationships
  - [x] Enrich nodes with LLM-generated metadata
  - [x] Build temporal graph layer
  - [x] Create logical dependency graph

- [x] **4.1.1 PR #17 Feedback Resolution** *(7/7 complete)*
  - [x] Make demo limits configurable in build_knowledge_graph.py example
    (--max-scenes, --max-characters CLI args)
  - [x] Complete mock implementation of _get_character_dialogue_samples with proper dialogue extraction
  - [x] Add confirmation for file deletion in example script (--force-delete bypass option)
  - [x] Optimize character mentions extraction with regex patterns and caching
  - [x] Fix all linting issues (line length, whitespace, code style)
  - [x] Maintain test coverage (all 151 tests passing)
  - [x] Pass type checking with no mypy issues

- [x] **4.2 Graph Indexing** *(5/5 complete)*
  - [x] Implement hierarchical indexing (show → season → episode → scene)
  - [x] Create character relationship graphs
  - [x] Build location-based scene graphs
  - [x] Index temporal relationships
  - [x] Generate concept and theme graphs

- [x] **4.3 RAG Query Engine** *(5/5 complete)*
  - [x] Design query language for screenplay searches
  - [x] Implement multi-hop graph traversal
  - [x] Create context assembly from graph neighborhoods
  - [x] Build prompt templates for different query types
  - [x] Integrate LLM for answer generation

### Phase 5: Scene Management Features

- [x] **5.1 Scene Ordering** *(34 points - Complete)*
  - [x] Implement script order tracking (ensure_script_order maintains proper scene numbering)
  - [x] Build temporal order inference engine (infer_temporal_order analyzes time markers, flashbacks/forwards)
  - [x] Create logical dependency analyzer (analyze_logical_dependencies tracks character intros, plot dependencies)
  - [x] Design UI/API for reordering scenes (Full CLI commands: scene list --order, scene reorder, scene analyze)
  - [x] Maintain consistency across orderings (validate_ordering_consistency ensures all three systems work together)

- [x] **5.2 Scene Operations** *(34 points - Complete)*
  - [x] **Update Scene**
    - [x] Modify time/location metadata
    - [x] Edit dialogue and action
    - [x] Update character appearances
    - [x] Propagate changes through graph
  - [x] **Delete Scene**
    - [x] Remove scene and update references
    - [x] Handle dependency resolution
    - [x] Maintain story continuity
  - [x] **Inject Scene**
    - [x] Insert new scenes at specified positions
    - [x] Update all ordering systems
    - [x] Validate logical consistency
    - [x] Re-embed and index new content

### Phase 6: Search and Query Interface

- [x] **6.1 Search Implementation** *(5/5 complete)*
  - [x] Text-based search (dialogue, action)
  - [x] Entity search (characters, locations)
  - [x] Temporal search (time ranges, sequences)
  - [x] Concept/theme search
  - [x] Relationship search (character interactions)

- [x] **6.2 Advanced Queries** *(5/5 complete)*
  - [x] Multi-criteria search
  - [x] Graph pattern matching
  - [x] Semantic similarity search
  - [x] Timeline visualization queries
  - [x] Character arc analysis

### Phase 7: API and Interface

- [x] **7.1 REST API** *(5/5 complete)*
  - [x] Design OpenAPI specification
  - [x] Implement FastAPI backend
  - [x] Create endpoints for:
    - [x] Script upload/parsing
    - [x] Search operations
    - [x] Scene management
    - [x] Graph visualization
    - [x] Export functionality

- [x] **7.2 CLI Interface** *(4/4 complete)*
  - [x] Create command-line tool using Click/Typer
  - [x] Implement commands for all major operations
  - [x] Add interactive mode for complex queries
  - [x] Create batch processing capabilities

- [x] **7.3 MCP Server** *(11/11 complete)*
  - [x] Implement Model Context Protocol server (999 lines, comprehensive implementation)
  - [x] Create MCP tools for:
    - [x] Script parsing and analysis (`parse_script`)
    - [x] Scene search and retrieval (`search_scenes`, `get_scene_details`)
    - [x] Character/location queries (`get_character_info`, `get_character_relationships`)
    - [x] Scene manipulation operations (`update_scene`, `delete_scene`, `inject_scene`)
    - [x] Graph traversal and analysis (`analyze_timeline`, `list_scripts`, `export_data`)
    - [x] Script bible management (`create_series_bible`, `create_character_profile`, `create_world_element`)
    - [x] Continuity validation (`run_continuity_check`, `get_continuity_notes`, `generate_continuity_report`)
    - [x] Knowledge tracking (`add_character_knowledge`, `create_plot_thread`)
  - [x] Define MCP resource schemas for:
    - [x] Screenplay structure (Available Screenplays resource)
    - [x] Scene metadata (Scene Details resource)
    - [x] Character relationships (Character Information resource)
    - [x] Timeline information (Script Timeline resource)
  - [x] Implement MCP prompts for common tasks (5 pre-configured analysis prompts)
  - [x] Create MCP server configuration (Environment variables, YAML/JSON config)
  - [x] Write MCP client examples (Claude Desktop integration, usage examples)
  - [x] Integration with Claude and other MCP-compatible assistants (Full MCP compatibility)
  - [x] Added 5 mentor-specific tools:
    - [x] `list_mentors` - List available mentors
    - [x] `analyze_script_with_mentor` - Run mentor analysis
    - [x] `get_mentor_results` - Retrieve past results
    - [x] `search_mentor_analyses` - Search analysis findings
    - [x] `get_mentor_statistics` - Get mentor stats

### Phase 8: Pluggable Mentors System 🎭 ✅ COMPLETE! (147 story points)

📋 **[Detailed Mentor System Documentation](MENTOR_SYSTEM.md)**

- [x] **8.1 Mentor Infrastructure** *(34 points - Complete)*
  - [x] Mentor base classes and interfaces (293 lines)
  - [x] Mentor registry and discovery system (282 lines)
  - [x] Database schema extensions for mentor results (v5 migration)
  - [x] Configuration and settings integration

- [x] **8.2 Built-in Mentors** *(47 points - Save the Cat Complete)*
  - [x] Save the Cat mentor implementation (658 lines)
  - [ ] Hero's Journey mentor implementation (deferred)
  - [ ] Three-Act structure mentor (deferred)
  - [ ] Character Arc analysis mentor (deferred)

- [x] **8.3 Mentor Execution System** *(39 points - Complete)*
  - [x] CLI commands for mentor management (analyze, list, results, search)
  - [x] LLM integration for mentor analysis
  - [x] Automated execution system with progress tracking
  - [x] Mentor result storage and history tracking (629 lines DB ops)

- [x] **8.4 Advanced Mentor Features** *(27 points - Partial)*
  - [x] MCP server integration for mentors (5 new tools)
  - [x] Search and filtering capabilities for analyses
  - [ ] Custom mentor installation system (deferred)
  - [ ] Mentor result visualization and trends (deferred)
  - [ ] Collaborative mentor sharing (deferred)

### Phase 9: Testing and Optimization

- [ ] **9.1 Testing Suite**
  - [ ] Unit tests for all components
  - [ ] Integration tests for GraphRAG pipeline
  - [ ] Performance benchmarks
  - [ ] Test data generation (sample screenplays)
  - [ ] End-to-end testing scenarios

- [ ] **9.2 Performance Optimization**
  - [ ] Query optimization for graph traversals
  - [ ] Embedding cache optimization
  - [ ] Async processing for LLM calls
  - [ ] Database indexing strategy
  - [ ] Memory usage profiling

### Phase 10: Documentation and Deployment

- [ ] **10.1 Documentation**
  - [ ] API documentation
  - [ ] User guide for scriptwriters
  - [ ] Developer documentation
  - [ ] Example notebooks/tutorials
  - [ ] Architecture diagrams

- [ ] **10.2 Deployment**
  - [ ] Create Docker containerization
  - [ ] Write deployment scripts
  - [ ] Create backup/restore procedures
  - [ ] Performance monitoring setup
  - [ ] Create installation guide

### Phase 11: Script Bible and Continuity Management ✅

- [x] **11.1 Script Bible Foundation** *(Complete)*
  - [x] Design script bible data models:
    - [x] Series/show overview and premise
    - [x] Character development arcs and progression
    - [x] World-building elements and rules
    - [x] Timeline and continuity tracking
    - [x] Tone and style guidelines
  - [x] Create script bible database schema:
    - [x] Bible metadata table (series info, premise, logline)
    - [x] Character profiles table (backstory, traits, relationships)
    - [x] World elements table (locations, rules, lore, concepts)
    - [x] Timeline events table (chronological story events)
    - [x] Continuity notes table (episode-by-episode tracking)
    - [x] Style guidelines table (tone, voice, creative vision)
  - [x] Implement script bible CRUD operations
  - [x] Add script bible versioning and change tracking

- [x] **11.2 Character Development System** *(Complete)*
  - [x] Enhanced character models:
    - [x] Detailed backstory and history
    - [x] Personality traits and psychological profiles
    - [x] Character arc milestones and development tracking
    - [x] Relationship matrices and dynamics
    - [x] Dialogue voice patterns and speech characteristics
    - [x] Goals, motivations, and internal conflicts
  - [x] Character relationship tracking:
    - [x] Dynamic relationship status changes
    - [x] Conflict history between characters
    - [x] Shared secrets and revelation tracking
    - [x] Power dynamic evolution
    - [x] Romantic relationship timelines
  - [x] Character consistency validation:
    - [x] Voice pattern analysis across scenes
    - [x] Behavioral consistency checking
    - [x] Knowledge progression validation
    - [x] Character arc coherence analysis

- [x] **11.3 World-Building and Lore Management** *(Complete)*
  - [x] World element models:
    - [x] Location hierarchies and spatial relationships
    - [x] Cultural and social structure documentation
    - [x] Genre-specific rules (sci-fi tech, fantasy magic, etc.)
    - [x] Historical events and background timeline
    - [x] Mythology and legend documentation
  - [x] Concept and object tracking:
    - [x] Important objects and their significance
    - [x] Recurring themes and motifs
    - [x] Symbolic elements and meanings
    - [x] Easter eggs and hidden connections
  - [x] World consistency validation:
    - [x] Rule adherence checking
    - [x] Geographic continuity validation
    - [x] Timeline consistency analysis
    - [x] Cultural element coherence

- [x] **11.4 Timeline and Continuity System** *(Complete)*
  - [x] Enhanced timeline management:
    - [x] Chronological event ordering
    - [x] Flashback/flash-forward documentation
    - [x] Character age progression tracking
    - [x] Seasonal/holiday continuity
    - [x] Real-world time correlation
  - [x] Continuity tracking:
    - [x] Episode-by-episode continuity notes
    - [x] Props and costume continuity
    - [x] Character knowledge progression
    - [x] Plot thread resolution tracking
    - [x] Callback and reference opportunities
  - [x] Consistency validation:
    - [x] Timeline conflict detection
    - [x] Character knowledge inconsistency alerts
    - [x] Continuity error identification
    - [x] Plot hole detection and reporting

- [x] **11.5 Script Bible Interface and Tools** *(Complete)*
  - [x] CLI commands for script bible management:
    - [x] Create and initialize script bible
    - [x] Add/edit character profiles and arcs
    - [x] Manage world elements and lore
    - [x] Track timeline events and continuity
    - [x] Generate continuity reports
  - [x] MCP server integration:
    - [x] Script bible query and search tools
    - [x] Character development tracking
    - [x] Continuity validation services
    - [x] World-building assistance
  - [ ] Script bible export formats:
    - [ ] PDF series bible document
    - [ ] Character relationship charts
    - [ ] Timeline visualization
    - [ ] World map and location guides

- [x] **11.6 Advanced Continuity Features** *(Complete)*
  - [x] Cross-episode analysis:
    - [x] Character arc progression validation
    - [x] Relationship development consistency
    - [x] World rule adherence checking
    - [x] Timeline continuity verification
  - [x] Bible-driven scene validation:
    - [x] Character behavior consistency alerts
    - [x] Location accuracy validation
    - [x] Timeline placement verification
    - [x] Knowledge progression checks
  - [ ] Collaborative bible management:
    - [ ] Multi-writer bible access and editing
    - [ ] Change tracking and approval workflows
    - [ ] Writer room integration features
    - [ ] Producer oversight and approval

### Phase 12: Advanced Features (Future)

- [ ] **12.1 Collaborative Features**
  - [ ] Multi-user support
  - [ ] Version control for scripts
  - [ ] Merge conflict resolution
  - [ ] Real-time collaboration

- [ ] **12.2 AI-Assisted Writing**
  - [ ] Scene generation suggestions
  - [ ] Dialogue improvement
  - [ ] Plot consistency checking
  - [ ] Character voice consistency
  - [ ] Theme development assistance
  - [ ] Bible-driven writing assistance:
    - [ ] Character-appropriate dialogue suggestions
    - [ ] World rule compliance checking
    - [ ] Timeline-aware scene placement
    - [ ] Continuity-conscious plot development

## Getting Started

### Prerequisites

- Python 3.11+
- uv package manager
- SQLite 3.35+
- LMStudio running at <http://localhost:1234>

### Setup Documentation

- **[Terragon Setup Guide](TERRAGON_SETUP.md)** - Complete Terragon environment configuration
- **[Setup Summary](SETUP_SUMMARY.md)** - Overview of setup process and scripts
- **[Setup Complete Guide](SETUP_COMPLETE.md)** - Phase 1.2 completion details

### Feature Documentation

- **[Bulk Import Guide](docs/bulk_import_guide.md)** - Comprehensive guide for importing multiple screenplays
- **[Bulk Import API](docs/api/bulk_import.md)** - API documentation for bulk import modules

### Installation

```bash
# Clone the repository
git clone https://github.com/yourusername/scriptrag.git
cd scriptrag

# Install uv if not already installed
curl -LsSf https://astral.sh/uv/install.sh | sh

# Create virtual environment and install dependencies
uv venv
source .venv/bin/activate  # On Windows: .venv\Scripts\activate
uv pip install -e .
```

### Quick Start

```python
from scriptrag import ScriptRAG

# Initialize ScriptRAG
srag = ScriptRAG(
    llm_endpoint="http://localhost:1234/v1",
    db_path="./screenplay.db"
)

# Parse a screenplay
script = srag.parse_fountain("path/to/screenplay.fountain")

# Generate embeddings for semantic search
await srag.process_script_embeddings(script.id)

# Search for scenes with a character
scenes = srag.search_scenes(character="PROTAGONIST")

# Semantic search for similar scenes
similar_scenes = await srag.search_similar_scenes(
    query="emotional confrontation between friends",
    limit=5
)

# Update a scene
srag.update_scene(
    scene_id=123,
    new_location="INT. COFFEE SHOP - DAY"
)
```

### Command Line Examples

```bash
# Parse and build knowledge graph from a screenplay
scriptrag parse examples/data/sample_screenplay.fountain

# Search for dialogue containing specific text
scriptrag search dialogue "I love you"

# Find scenes with specific characters
scriptrag search character "PROTAGONIST" "ANTAGONIST"

# Semantic search for thematically similar content
scriptrag search semantic "betrayal and revenge"

# List all characters and their relationships
scriptrag graph characters

# Analyze temporal structure of the screenplay
scriptrag analyze timeline
```

### Bulk Import Examples

```bash
# Import entire TV series from a directory structure
scriptrag script import "Breaking Bad/**/*.fountain"

# Import with custom season/episode pattern
scriptrag script import "*.fountain" \
    --pattern "S(?P<season>\d+)E(?P<episode>\d+)"

# Preview import without actually importing (dry run)
scriptrag script import "Season*/*.fountain" --dry-run

# Import from directory with automatic series detection
scriptrag script import ./scripts/

# Import with series name override
scriptrag script import "episodes/*.fountain" \
    --series-name "My TV Show"

# Control import behavior
scriptrag script import "*.fountain" \
    --skip-existing \      # Skip files already in database
    --batch-size 20        # Process 20 files per batch
```

The bulk import feature automatically:

- Detects TV series patterns in filenames (e.g., S01E01, 1x01, Episode 101)
- Extracts season and episode numbers
- Groups episodes by series and seasons
- Creates proper database relationships
- Handles special episodes and multi-part episodes
- Supports custom regex patterns for non-standard naming

### Using the MCP Server

**✅ COMPLETE IMPLEMENTATION** - The MCP server is fully operational with 11 tools and comprehensive security features.

```bash
# Start the MCP server
python -m scriptrag.mcp_server

# With custom configuration
python -m scriptrag.mcp_server --config-file config.yaml

# The MCP server provides 18 tools for AI assistants:
# • parse_script - Parse Fountain screenplays
# • search_scenes - Find scenes by criteria
# • get_character_info - Character analysis
# • analyze_timeline - Timeline and temporal analysis
# • list_scripts - Available screenplay listing
# • update_scene - Modify scene content
# • delete_scene - Remove scenes
# • inject_scene - Add new scenes
# • get_scene_details - Detailed scene information
# • get_character_relationships - Character relationship graphs
# • export_data - Export screenplay data
# • create_series_bible - Create script bibles for continuity
# • create_character_profile - Manage character profiles
# • create_world_element - Track world-building elements
# • run_continuity_check - Automated continuity validation
# • get_continuity_notes - View continuity issues
# • generate_continuity_report - Comprehensive continuity reports
# • add_character_knowledge - Track character knowledge
# • create_plot_thread - Manage plot threads
```

**Security Features:**

- UUID-based script identification
- File path validation and sanitization
- Resource caching with configurable limits
- Input validation for all tools

**Documentation:**

- [MCP Server Documentation](docs/mcp_server.md)
- [Usage Examples](examples/mcp_usage_examples.md)
- Claude Desktop integration guide included

## References

- [Fountain Format](https://fountain.io/)
- [Tagirijus/Fountain](https://deepwiki.com/Tagirijus/fountain)
- [GraphRAG with SQLite Example](https://deepwiki.com/stephenc222/example-graphrag-with-sqlite/1-overview)
- [LMStudio](https://lmstudio.ai/)
- [Model Context Protocol (MCP)](https://modelcontextprotocol.io/)

## Development Guidelines

### For AI Agents and Contributors

- **[AI Agent Guidelines](AGENTS.md)** - Commit message format with movie quotes and project rules
- **[Claude Coding Guidelines](CLAUDE.md)** - Comprehensive coding standards and development workflow

## Contributing

Contributions are welcome! Please see our contributing guidelines for more details.

## License

This project is licensed under the MIT License - see the LICENSE file for details.<|MERGE_RESOLUTION|>--- conflicted
+++ resolved
@@ -10,13 +10,10 @@
 
 **Significant development milestones achieved with 15+ merged PRs and 13,000+ lines of new code:**
 
-<<<<<<< HEAD
 - **✅ Phase 11: Script Bible & Continuity Management - COMPLETE!** - Comprehensive continuity tracking
   with character profiles, world-building elements, timeline management, and automated validation
-=======
 - **✅ Phase 5.2: Scene Operations - COMPLETE!** - Full CRUD operations for scenes with graph
   integration, reference maintenance, and scene injection capabilities (34 story points)
->>>>>>> 4d83d0d3
 - **✅ Phase 8: Pluggable Mentors System - COMPLETE!** - Comprehensive screenplay analysis framework
   with Save the Cat mentor, database integration, and MCP server tools (147 story points, 3,172 lines)
 - **✅ Phase 4: GraphRAG Implementation - COMPLETE!** - Full knowledge graph construction with
