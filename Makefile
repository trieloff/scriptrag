# ScriptRAG Development Makefile
# Requires: make, python3.11+, uv

.PHONY: help
help: ## Show this help message
	@echo "ScriptRAG Development Commands"
	@echo "=============================="
	@echo ""
	@grep -E '^[a-zA-Z_-]+:.*?## .*$$' $(MAKEFILE_LIST) | sort | awk 'BEGIN {FS = ":.*?## "}; {printf "\033[36m%-20s\033[0m %s\n", $$1, $$2}'

# Environment setup
.PHONY: install
install: ## Install the project in development mode with all dependencies
	uv venv
	uv pip install -e ".[dev,test,docs]"
	@echo "✅ Installation complete. Activate venv with: source .venv/bin/activate"

.PHONY: setup-dev
setup-dev: ## Complete developer environment setup (venv, deps, hooks, tools)
	@echo "🚀 Setting up complete developer environment..."
	@echo "1️⃣ Creating virtual environment..."
	uv venv
	@echo "2️⃣ Installing all dependencies..."
	@bash -c 'source .venv/bin/activate && uv pip install -e ".[dev,test,docs]"'
	@echo "3️⃣ Installing pre-commit hooks..."
	@bash -c 'source .venv/bin/activate && pre-commit install'
	@bash -c 'source .venv/bin/activate && pre-commit install --hook-type commit-msg'
	@echo "4️⃣ Running initial pre-commit checks..."
	@bash -c 'source .venv/bin/activate && pre-commit run --all-files || echo "⚠️  Some pre-commit checks failed. Run '\''make format'\'' to fix."'
	@echo "5️⃣ Checking for Node.js dependencies..."
	@if command -v npm >/dev/null 2>&1; then \
		echo "Installing markdownlint-cli..."; \
		npm install -g markdownlint-cli; \
	else \
		echo "⚠️  npm not found. Install Node.js for markdown linting support."; \
	fi
	@echo "✅ Developer environment setup complete!"
	@echo ""
	@echo "📝 Next steps:"
	@echo "   - Activate virtual environment: source .venv/bin/activate"
	@echo "   - Run tests: make test"
	@echo "   - Check code quality: make check"
	@echo "   - See all commands: make help"

.PHONY: install-pre-commit
install-pre-commit: ## Install pre-commit hooks
	pre-commit install
	pre-commit install --hook-type commit-msg
	@echo "✅ Pre-commit hooks installed"

.PHONY: update
update: ## Update all dependencies to latest versions
	uv pip install --upgrade -e ".[dev,test,docs]"
	pre-commit autoupdate
	@echo "✅ Dependencies updated"

# Code quality
.PHONY: format
format: ## Format code with black and ruff
	@bash -c 'source .venv/bin/activate && black src/ tests/'
	@bash -c 'source .venv/bin/activate && ruff check --fix src/ tests/'
	@bash -c 'source .venv/bin/activate && ruff format src/ tests/'
	@echo "✅ Code formatted"

.PHONY: lint
lint: ## Run all linters (ruff, mypy, bandit, etc.)
	@echo "🔍 Running Ruff..."
	@bash -c 'source .venv/bin/activate && ruff check src/ tests/'
	@echo "🔍 Running MyPy..."
	@bash -c 'source .venv/bin/activate && mypy src/'
	@echo "🔍 Running Bandit security checks..."
<<<<<<< HEAD
	@bash -c 'source .venv/bin/activate && bandit -r src/ -c pyproject.toml'
=======
	@bash -c 'source .venv/bin/activate && bandit -r src/ -c pyproject.toml -ll'
>>>>>>> fcb34f19
	@echo "🔍 Checking docstring coverage..."
	@bash -c 'source .venv/bin/activate && interrogate -c pyproject.toml'
	@echo "🔍 Checking for dead code..."
	@bash -c 'source .venv/bin/activate && vulture src/ --min-confidence 80'
	@echo "✅ All linting checks passed"

.PHONY: type-check
type-check: ## Run type checking with mypy
	@bash -c 'source .venv/bin/activate && mypy src/ --show-error-codes --pretty'

.PHONY: security
security: ## Run security checks (bandit, safety, pip-audit)
	@bash -c 'source .venv/bin/activate && bandit -r src/ -c pyproject.toml -f json -o .bandit-report.json'
	@bash -c 'source .venv/bin/activate && safety check --json --output .safety-report.json || true'
	@bash -c 'source .venv/bin/activate && pip-audit || true'
	@echo "✅ Security scan complete (see .bandit-report.json and .safety-report.json)"

# Testing
.PHONY: test
test: ## Run all tests with coverage
	@bash -c 'source .venv/bin/activate && pytest tests/ -v --cov=scriptrag --cov-report=term-missing --cov-report=html'

.PHONY: test-fast
test-fast: ## Run tests without coverage (faster)
	@bash -c 'source .venv/bin/activate && pytest tests/ -v'

.PHONY: test-watch
test-watch: ## Run tests in watch mode
	pytest-watch tests/ -- -v

.PHONY: test-parallel
test-parallel: ## Run tests in parallel
	pytest tests/ -v -n auto

.PHONY: test-profile
test-profile: ## Run tests with profiling
	pytest tests/ -v --profile --profile-svg

.PHONY: coverage
coverage: ## Generate coverage report
	coverage run -m pytest tests/
	coverage report
	coverage html
	@echo "✅ Coverage report generated in htmlcov/"

# Documentation
.PHONY: docs
docs: ## Build documentation
	mkdocs build
	@echo "✅ Documentation built in site/"

.PHONY: docs-serve
docs-serve: ## Serve documentation locally
	mkdocs serve --dev-addr localhost:8000

.PHONY: docs-deploy
docs-deploy: ## Deploy documentation to GitHub Pages
	mkdocs gh-deploy --force

# Development tasks
.PHONY: run
run: ## Run the CLI application
	python -m scriptrag

.PHONY: run-mcp
run-mcp: ## Run the MCP server
	python -m scriptrag.mcp_server

.PHONY: run-api
run-api: ## Run the REST API server
	python -m scriptrag server api

.PHONY: run-api-dev
run-api-dev: ## Run the REST API server in development mode with auto-reload
	python -m scriptrag server api --reload

.PHONY: shell
shell: ## Start IPython shell with project context
	ipython -i -c "from scriptrag import *; print('ScriptRAG modules loaded')"

.PHONY: notebook
notebook: ## Start Jupyter notebook server
	jupyter notebook --notebook-dir=notebooks/

# Database tasks
.PHONY: db-init
db-init: ## Initialize the database
	python -m scriptrag.database.init

.PHONY: db-migrate
db-migrate: ## Run database migrations
	python -m scriptrag.database.migrate

.PHONY: db-seed
db-seed: ## Seed database with sample data
	python -m scriptrag.database.seed

# Build and distribution
.PHONY: build
build: clean ## Build distribution packages
	python -m build
	@echo "✅ Distribution packages built in dist/"

.PHONY: publish-test
publish-test: build ## Publish to TestPyPI
	python -m twine upload --repository testpypi dist/*

.PHONY: publish
publish: build ## Publish to PyPI
	python -m twine upload dist/*

# Cleaning
.PHONY: clean
clean: ## Clean build artifacts and caches
	rm -rf build/
	rm -rf dist/
	rm -rf *.egg-info
	rm -rf .eggs/
	rm -rf .pytest_cache/
	rm -rf .mypy_cache/
	rm -rf .ruff_cache/
	rm -rf htmlcov/
	rm -rf .coverage
	rm -rf coverage.xml
	rm -rf site/
	rm -rf .bandit-report.json
	rm -rf .safety-report.json
	find . -type d -name __pycache__ -exec rm -rf {} + 2>/dev/null || true
	find . -type f -name "*.pyc" -delete
	find . -type f -name "*.pyo" -delete
	find . -type f -name "*~" -delete
	find . -type f -name ".DS_Store" -delete

.PHONY: clean-all
clean-all: clean ## Clean everything including venv
	rm -rf .venv/
	rm -rf uv.lock

# Quality checks (combines multiple checks)
.PHONY: check
check: lint type-check security test ## Run all quality checks

.PHONY: check-fast
check-fast: ## Run fast quality checks (no tests)
	@bash -c 'source .venv/bin/activate && ruff check src/ tests/'
	@bash -c 'source .venv/bin/activate && mypy src/ --no-error-summary'
	@bash -c 'source .venv/bin/activate && black --check src/ tests/'

.PHONY: pre-commit
pre-commit: ## Run pre-commit on all files
	@bash -c 'source .venv/bin/activate && pre-commit run --all-files'

# Project specific
.PHONY: parse-fountain
parse-fountain: ## Parse a fountain file (usage: make parse-fountain FILE=script.fountain)
	@if [ -z "$(FILE)" ]; then \
		echo "Error: Please specify a fountain file. Usage: make parse-fountain FILE=script.fountain"; \
		exit 1; \
	fi
	python -m scriptrag parse "$(FILE)"

.PHONY: start-llm
start-llm: ## Instructions to start LMStudio
	@echo "📝 To use ScriptRAG, start LMStudio and:"
	@echo "1. Load a model (recommended: Mistral, Llama 2, or similar)"
	@echo "2. Start the server on http://localhost:1234"
	@echo "3. Verify the OpenAI-compatible endpoint at http://localhost:1234/v1"

# Git helpers
.PHONY: git-clean
git-clean: ## Clean git repository (remove untracked files)
	git clean -xdf -e .venv -e .env -e .env.local

# Dependencies management
.PHONY: deps-upgrade
deps-upgrade: ## Upgrade all dependencies to latest versions
	uv pip install --upgrade $(shell uv pip freeze | cut -d= -f1)

.PHONY: deps-tree
deps-tree: ## Show dependency tree
	pipdeptree

.PHONY: deps-check
deps-check: ## Check for dependency conflicts
	pip check

# Default target
.DEFAULT_GOAL := help<|MERGE_RESOLUTION|>--- conflicted
+++ resolved
@@ -69,11 +69,7 @@
 	@echo "🔍 Running MyPy..."
 	@bash -c 'source .venv/bin/activate && mypy src/'
 	@echo "🔍 Running Bandit security checks..."
-<<<<<<< HEAD
 	@bash -c 'source .venv/bin/activate && bandit -r src/ -c pyproject.toml'
-=======
-	@bash -c 'source .venv/bin/activate && bandit -r src/ -c pyproject.toml -ll'
->>>>>>> fcb34f19
 	@echo "🔍 Checking docstring coverage..."
 	@bash -c 'source .venv/bin/activate && interrogate -c pyproject.toml'
 	@echo "🔍 Checking for dead code..."
