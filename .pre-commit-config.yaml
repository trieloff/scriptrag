# See https://pre-commit.com for more information
# See https://pre-commit.com/hooks.html for more hooks
default_language_version:
  python: python3

repos:
  # General file checks
  - repo: https://github.com/pre-commit/pre-commit-hooks
    rev: v5.0.0
    hooks:
      - id: trailing-whitespace
        args: [--markdown-linebreak-ext=md]
      - id: end-of-file-fixer
      - id: check-yaml
        args: [--unsafe]
      - id: check-toml
      - id: check-added-large-files
        args: ['--maxkb=1000']
      - id: check-case-conflict
      - id: check-merge-conflict
      - id: check-symlinks
      - id: check-executables-have-shebangs
      - id: check-shebang-scripts-are-executable
      - id: check-json
      - id: pretty-format-json
        args: ['--autofix', '--indent=2']
        exclude: '\.ipynb$'
      - id: detect-private-key
      - id: fix-byte-order-marker
      - id: mixed-line-ending
        args: ['--fix=lf']
      - id: debug-statements
      - id: check-ast
      - id: check-builtin-literals
      - id: check-docstring-first

<<<<<<< HEAD
  # Python linting and import sorting with Ruff (run before Black to match CI order)
=======
  # Python linting and import sorting with Ruff
>>>>>>> 44fc5c8f
  - repo: https://github.com/astral-sh/ruff-pre-commit
    rev: v0.12.5
    hooks:
      # Run the linter
      - id: ruff
        args: [ --fix ]
      # Run the formatter
      - id: ruff-format

  # Python code formatting with Black (run after Ruff to match CI order)
  - repo: https://github.com/psf/black
    rev: 25.1.0
    hooks:
      - id: black
        args: ['--line-length=88']

  # Type checking with mypy
  - repo: https://github.com/pre-commit/mirrors-mypy
    rev: v1.17.0
    hooks:
      - id: mypy
        additional_dependencies:
          - types-pyyaml
          - types-requests
          - types-setuptools
          - pydantic
        args: [--ignore-missing-imports, --check-untyped-defs]
        exclude: '^(tests/|docs/|scripts/)'

  # Security checks with bandit
  - repo: https://github.com/PyCQA/bandit
    rev: '1.8.6'
    hooks:
      - id: bandit
        args: ['-c', 'pyproject.toml', '-ll']
        additional_dependencies: ['bandit[toml]']
        exclude: '^tests/'

  # Docstring coverage - using docstr-coverage (Python 3.12+ compatible)
  - repo: https://github.com/HunterMcGushion/docstr_coverage
    rev: v2.3.2
    hooks:
      - id: docstr-coverage
        args: [
          'src/',
          '--fail-under', '60',
          '--skip-magic', '--skip-init', '--skip-class-def',
          '--skip-private', '--skip-property',
          '--exclude', 'tests/*', '--exclude', 'docs/*',
          '--exclude', 'scripts/*', '--exclude', '.venv/*',
          '--verbose', '2'
        ]

  # Check for common security issues - now enabled
  - repo: https://github.com/Yelp/detect-secrets
    rev: v1.5.0
    hooks:
      - id: detect-secrets
        args: ['--baseline', '.secrets.baseline']
        exclude: |
          ^(poetry\.lock|package-lock\.json|yarn\.lock|
          pnpm-lock\.yaml|\.secrets\.baseline)$

  # Markdown linting - now enabled
  - repo: https://github.com/igorshubovych/markdownlint-cli
    rev: v0.45.0
    hooks:
      - id: markdownlint
        args: ['--fix', '--config', '.markdownlint.yaml']
        exclude: '^\.github/.*\.md$'

  # YAML linting
  - repo: https://github.com/adrienverge/yamllint
    rev: v1.37.1
    hooks:
      - id: yamllint
        args: ['-c', '.yamllint.yaml']

  # Python dependency safety check using pip-audit instead of safety
  - repo: https://github.com/pypa/pip-audit
    rev: v2.9.0
    hooks:
      - id: pip-audit
        args: ['--desc', 'on', '--fix']

  # Check for print statements
  - repo: https://github.com/pre-commit/pygrep-hooks
    rev: v1.10.0
    hooks:
      - id: python-no-log-warn
      - id: python-no-eval
      - id: python-use-type-annotations

  # Validate pyproject.toml
  - repo: https://github.com/abravalheri/validate-pyproject
    rev: v0.24.1
    hooks:
      - id: validate-pyproject

  # Check Python package metadata
  - repo: https://github.com/python-jsonschema/check-jsonschema
    rev: 0.33.2
    hooks:
      - id: check-github-workflows
      - id: check-github-actions
      - id: check-readthedocs

ci:
  autoupdate_schedule: weekly
  skip: [mypy]  # mypy is too slow for CI
  submodules: false<|MERGE_RESOLUTION|>--- conflicted
+++ resolved
@@ -34,11 +34,7 @@
       - id: check-builtin-literals
       - id: check-docstring-first
 
-<<<<<<< HEAD
-  # Python linting and import sorting with Ruff (run before Black to match CI order)
-=======
   # Python linting and import sorting with Ruff
->>>>>>> 44fc5c8f
   - repo: https://github.com/astral-sh/ruff-pre-commit
     rev: v0.12.5
     hooks:
@@ -47,13 +43,6 @@
         args: [ --fix ]
       # Run the formatter
       - id: ruff-format
-
-  # Python code formatting with Black (run after Ruff to match CI order)
-  - repo: https://github.com/psf/black
-    rev: 25.1.0
-    hooks:
-      - id: black
-        args: ['--line-length=88']
 
   # Type checking with mypy
   - repo: https://github.com/pre-commit/mirrors-mypy
