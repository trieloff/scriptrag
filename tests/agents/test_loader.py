"""Tests for the agent loader module."""

from __future__ import annotations

from pathlib import Path
from typing import TYPE_CHECKING
from unittest.mock import AsyncMock, MagicMock, patch

import pytest
from jsonschema import ValidationError

from scriptrag.agents.loader import AgentLoader, AgentSpec, MarkdownAgentAnalyzer

if TYPE_CHECKING:
    pass


@pytest.fixture
def sample_agent_markdown() -> str:
    """Return sample markdown content for an agent."""
    return """---
description: A test agent
version: 1.0.0
requires_llm: true
---

# Test Agent

This is a test agent for analyzing scenes.

## Context Query

```sql
SELECT * FROM scenes WHERE id = ?
```

## Output Schema

```json
{
    "type": "object",
    "properties": {
        "result": {"type": "string"}
    },
    "required": ["result"]
}
```

## Analysis Prompt

Analyze the scene: {scene_text}
"""


@pytest.fixture
def sample_agent_markdown_no_llm() -> str:
    """Return sample markdown content for an agent that doesn't require LLM."""
    return """---
description: A simple agent
version: 1.0.0
requires_llm: false
---

# Simple Agent

## Output Schema

```json
{
    "type": "object",
    "properties": {
        "count": {"type": "number"}
    }
}
```
"""


@pytest.fixture
def invalid_agent_markdown_no_frontmatter() -> str:
    """Return markdown without frontmatter."""
    return """# Agent Without Frontmatter

This agent has no frontmatter metadata.

```json
{"type": "object"}
```
"""


@pytest.fixture
def invalid_agent_markdown_missing_required() -> str:
    """Return markdown missing required fields."""
    return """---
name: incomplete-agent
---

# Incomplete Agent

```json
{"type": "object"}
```
"""


@pytest.fixture
def invalid_agent_markdown_no_schema() -> str:
    """Return markdown without JSON schema."""
    return """---
property: no_schema_prop
description: Agent without schema
version: 1.0.0
---

# Agent Without Schema

This agent has no JSON schema block.
"""


@pytest.fixture
def invalid_agent_markdown_bad_json() -> str:
    """Return markdown with invalid JSON."""
    return """---
property: bad_json_prop
description: Agent with bad JSON
version: 1.0.0
---

# Agent With Bad JSON

```json
{not valid json}
```
"""


@pytest.fixture
def temp_agent_dir(tmp_path: Path) -> Path:
    """Create a temporary directory with agent files."""
    agents_dir = tmp_path / "agents"
    agents_dir.mkdir()
    return agents_dir


class TestAgentSpec:
    """Tests for AgentSpec class."""

    def test_init(self) -> None:
        """Test AgentSpec initialization."""
        spec = AgentSpec(
            name="test",
            description="Test agent",
            version="1.0.0",
            requires_llm=True,
            context_query="SELECT * FROM scenes",
            output_schema={"type": "object"},
            analysis_prompt="Analyze this",
        )
        assert spec.name == "test"
        assert spec.description == "Test agent"
        assert spec.version == "1.0.0"
        assert spec.requires_llm is True
        assert spec.context_query == "SELECT * FROM scenes"
        assert spec.output_schema == {"type": "object"}
        assert spec.analysis_prompt == "Analyze this"

    def test_from_markdown_valid(
        self, sample_agent_markdown: str, temp_agent_dir: Path
    ) -> None:
        """Test loading valid agent from markdown."""
        agent_file = temp_agent_dir / "test-agent.md"
        agent_file.write_text(sample_agent_markdown)

        spec = AgentSpec.from_markdown(agent_file)

        assert spec.name == "test-agent"  # Derived from filename
        assert spec.description == "A test agent"
        assert spec.version == "1.0.0"
        assert spec.requires_llm is True
        assert "SELECT * FROM scenes" in spec.context_query
        assert spec.output_schema["type"] == "object"
        assert "Analyze the scene:" in spec.analysis_prompt

    def test_from_markdown_no_name_uses_filename(
        self, sample_agent_markdown_no_llm: str, temp_agent_dir: Path
    ) -> None:
        """Test that agent name is derived from filename if not in metadata."""
        agent_file = temp_agent_dir / "simple-agent.md"
        agent_file.write_text(sample_agent_markdown_no_llm)

        spec = AgentSpec.from_markdown(agent_file)

        assert spec.name == "simple-agent"  # Derived from filename
        assert spec.requires_llm is False

    def test_from_markdown_file_not_found(self, temp_agent_dir: Path) -> None:
        """Test error when markdown file doesn't exist."""
        agent_file = temp_agent_dir / "nonexistent.md"

        with pytest.raises(ValueError, match="Agent specification not found"):
            AgentSpec.from_markdown(agent_file)

    def test_from_markdown_no_frontmatter(
        self, invalid_agent_markdown_no_frontmatter: str, temp_agent_dir: Path
    ) -> None:
        """Test error when markdown has no frontmatter."""
        agent_file = temp_agent_dir / "no-frontmatter.md"
        agent_file.write_text(invalid_agent_markdown_no_frontmatter)

        with pytest.raises(ValueError, match="No frontmatter found"):
            AgentSpec.from_markdown(agent_file)

    def test_from_markdown_missing_required_fields(
        self, invalid_agent_markdown_missing_required: str, temp_agent_dir: Path
    ) -> None:
        """Test error when required fields are missing."""
        agent_file = temp_agent_dir / "incomplete.md"
        agent_file.write_text(invalid_agent_markdown_missing_required)

        with pytest.raises(ValueError, match="Missing required field"):
            AgentSpec.from_markdown(agent_file)

    def test_from_markdown_no_json_schema(
        self, invalid_agent_markdown_no_schema: str, temp_agent_dir: Path
    ) -> None:
        """Test error when no JSON schema is found."""
        agent_file = temp_agent_dir / "no-schema.md"
        agent_file.write_text(invalid_agent_markdown_no_schema)

        with pytest.raises(ValueError, match="No valid JSON schema found"):
            AgentSpec.from_markdown(agent_file)

    def test_from_markdown_invalid_json(
        self, invalid_agent_markdown_bad_json: str, temp_agent_dir: Path
    ) -> None:
        """Test handling of invalid JSON in schema block."""
        agent_file = temp_agent_dir / "bad-json.md"
        agent_file.write_text(invalid_agent_markdown_bad_json)

        # Should skip invalid JSON and raise error about no valid schema
        with pytest.raises(ValueError, match="No valid JSON schema found"):
            AgentSpec.from_markdown(agent_file)

    def test_extract_code_blocks(self) -> None:
        """Test code block extraction from markdown."""
        content = """
# Test Document

Some text here.

```python
print("hello")
```

More text.

```json
{"key": "value"}
```

```
No language specified
```
"""
        blocks = AgentSpec._extract_code_blocks(content)

        assert len(blocks) == 3
        assert blocks[0]["lang"] == "python"
        assert blocks[0]["content"] == 'print("hello")'
        assert blocks[1]["lang"] == "json"
        assert blocks[1]["content"] == '{"key": "value"}'
        assert blocks[2]["lang"] == ""
        assert blocks[2]["content"] == "No language specified"

    def test_extract_code_blocks_empty(self) -> None:
        """Test code block extraction with no blocks."""
        content = "# Just text\n\nNo code blocks here."
        blocks = AgentSpec._extract_code_blocks(content)
        assert blocks == []


class TestMarkdownAgentAnalyzer:
    """Tests for MarkdownAgentAnalyzer class."""

    @pytest.fixture
    def sample_spec(self) -> AgentSpec:
        """Create a sample AgentSpec."""
        return AgentSpec(
            name="test-analyzer",
            description="Test analyzer",
            version="2.0.0",
            requires_llm=True,
            context_query="SELECT * FROM scenes",
            output_schema={
                "type": "object",
                "properties": {"result": {"type": "string"}},
                "required": ["result"],
            },
            analysis_prompt="Analyze: {{scene_content}}",
        )

    def test_init(self, sample_spec: AgentSpec) -> None:
        """Test MarkdownAgentAnalyzer initialization."""
        analyzer = MarkdownAgentAnalyzer(sample_spec)
        assert analyzer.spec == sample_spec
        assert analyzer.llm_client is None

    def test_properties(self, sample_spec: AgentSpec) -> None:
        """Test analyzer properties."""
        analyzer = MarkdownAgentAnalyzer(sample_spec)
        assert analyzer.name == "test-analyzer"
        assert analyzer.version == "2.0.0"
        assert analyzer.requires_llm is True

    @pytest.mark.asyncio
    async def test_initialize_with_llm(self, sample_spec: AgentSpec) -> None:
        """Test initialization with LLM requirement."""
        analyzer = MarkdownAgentAnalyzer(sample_spec)

        with patch(
            "scriptrag.agents.markdown_agent_analyzer.get_default_llm_client"
        ) as mock_get_client:
            mock_client = AsyncMock()
            mock_get_client.return_value = mock_client

            await analyzer.initialize()

            mock_get_client.assert_called_once()
            assert analyzer.llm_client == mock_client

    @pytest.mark.asyncio
    async def test_initialize_without_llm(self) -> None:
        """Test initialization without LLM requirement."""
        spec = AgentSpec(
            name="no-llm",
            description="No LLM",
            version="1.0.0",
            requires_llm=False,
            context_query="",
            output_schema={"type": "object"},
            analysis_prompt="",
        )
        analyzer = MarkdownAgentAnalyzer(spec)

        with patch(
            "scriptrag.agents.markdown_agent_analyzer.get_default_llm_client"
        ) as mock_get_client:
            await analyzer.initialize()
            mock_get_client.assert_not_called()
            assert analyzer.llm_client is None

    @pytest.mark.asyncio
    async def test_cleanup(self, sample_spec: AgentSpec) -> None:
        """Test cleanup releases resources."""
        analyzer = MarkdownAgentAnalyzer(sample_spec)
        analyzer.llm_client = MagicMock()

        await analyzer.cleanup()

        assert analyzer.llm_client is None

    @pytest.mark.asyncio
    async def test_analyze_with_llm(self, sample_spec: AgentSpec) -> None:
        """Test analyze method with LLM."""
        analyzer = MarkdownAgentAnalyzer(sample_spec)

        # Mock LLM client
        mock_client = AsyncMock()
        mock_response = MagicMock()
        mock_response.content = '{"result": "analyzed"}'
        mock_client.complete.return_value = mock_response
        analyzer.llm_client = mock_client

<<<<<<< HEAD
        # Mock context query execution to avoid database dependency
        with patch.object(analyzer, "_execute_context_query") as mock_context:
            mock_context.return_value = {"scene_data": {"text": "Test scene", "id": 1}}
=======
        # Mock context query executor to avoid database dependency
        with patch.object(
            analyzer.context_executor, "execute", new_callable=AsyncMock
        ) as mock_execute:
            mock_execute.return_value = []  # Empty query results
>>>>>>> e27ac747

            scene = {"text": "Test scene", "id": 1}
            result = await analyzer.analyze(scene)

            assert result["result"] == "analyzed"
            assert result["analyzer"] == "test-analyzer"
            assert result["version"] == "2.0.0"
            assert result["property"] == "test-analyzer"  # Property is same as name
            mock_client.complete.assert_called_once()
<<<<<<< HEAD
=======
            mock_execute.assert_called_once()
>>>>>>> e27ac747

    @pytest.mark.asyncio
    async def test_analyze_without_llm(self) -> None:
        """Test analyze method without LLM requirement."""
        spec = AgentSpec(
            name="no-llm",
            description="No LLM",
            version="1.0.0",
            requires_llm=False,
            context_query="",
            output_schema={
                "type": "object",
                "properties": {"count": {"type": "number"}},
            },
            analysis_prompt="",
        )
        analyzer = MarkdownAgentAnalyzer(spec)

        scene = {"text": "Test scene"}
        result = await analyzer.analyze(scene)

        # Without LLM, should return empty result with metadata
        assert result["analyzer"] == "no-llm"
        assert result["version"] == "1.0.0"
        assert result["property"] == "no-llm"  # Property is same as name

    @pytest.mark.asyncio
    async def test_analyze_llm_not_initialized(self, sample_spec: AgentSpec) -> None:
        """Test analyze initializes LLM when required but not initialized."""
        analyzer = MarkdownAgentAnalyzer(sample_spec)

        with patch(
            "scriptrag.agents.markdown_agent_analyzer.get_default_llm_client"
        ) as mock_get_client:
            mock_client = AsyncMock()
            mock_response = MagicMock()
            mock_response.content = '{"result": "test"}'
            mock_client.complete.return_value = mock_response
            mock_get_client.return_value = mock_client

<<<<<<< HEAD
            # Mock context query execution to avoid database dependency
            with patch.object(analyzer, "_execute_context_query") as mock_context:
                mock_context.return_value = {"scene_data": {"text": "Test scene"}}
=======
            # Mock context query executor to avoid database dependency
            with patch.object(
                analyzer.context_executor, "execute", new_callable=AsyncMock
            ) as mock_execute:
                mock_execute.return_value = []  # Empty query results
>>>>>>> e27ac747

                scene = {"text": "Test scene"}
                result = await analyzer.analyze(scene)

                # Should have initialized the client
                mock_get_client.assert_called_once()
                assert result["result"] == "test"
<<<<<<< HEAD
=======
                mock_execute.assert_called_once()
>>>>>>> e27ac747

    @pytest.mark.asyncio
    async def test_analyze_invalid_json_response(self, sample_spec: AgentSpec) -> None:
        """Test handling of invalid JSON response from LLM."""
        from jsonschema import ValidationError

        analyzer = MarkdownAgentAnalyzer(sample_spec)

        mock_client = AsyncMock()
        mock_response = MagicMock()
        mock_response.content = "not valid json"
        mock_client.complete.return_value = mock_response
        analyzer.llm_client = mock_client

<<<<<<< HEAD
        # Mock context query execution to avoid database dependency
        with patch.object(analyzer, "_execute_context_query") as mock_context:
            mock_context.return_value = {"scene_data": {"text": "Test scene"}}
=======
        # Mock context query executor to avoid database dependency
        with patch.object(
            analyzer.context_executor, "execute", new_callable=AsyncMock
        ) as mock_execute:
            mock_execute.return_value = []  # Empty query results
>>>>>>> e27ac747

            scene = {"text": "Test scene"}

            # Should raise ValidationError after 3 attempts
            with pytest.raises(ValidationError) as exc_info:
                await analyzer.analyze(scene)

            assert "validation failed after 3 attempts" in str(exc_info.value).lower()
            assert "test-analyzer" in str(exc_info.value)
            # Should have tried 3 times
            assert mock_client.complete.call_count == 3
<<<<<<< HEAD
=======
            # Should have called context query once
            mock_execute.assert_called_once()
>>>>>>> e27ac747

    @pytest.mark.asyncio
    async def test_analyze_schema_validation_error(
        self, sample_spec: AgentSpec
    ) -> None:
        """Test schema validation of LLM response."""
        analyzer = MarkdownAgentAnalyzer(sample_spec)

        mock_client = AsyncMock()
        mock_response = MagicMock()
        # Missing required "result" field
        mock_response.content = '{"wrong_field": "value"}'
        mock_response.model = "test-model"
        mock_response.provider = None
        mock_response.usage = {}
        mock_client.complete.return_value = mock_response
        analyzer.llm_client = mock_client

<<<<<<< HEAD
        # Mock context query execution to avoid database dependency
        with patch.object(analyzer, "_execute_context_query") as mock_context:
            mock_context.return_value = {"scene_data": {"text": "Test scene"}}
=======
        # Mock context query executor to avoid database dependency
        with patch.object(
            analyzer.context_executor, "execute", new_callable=AsyncMock
        ) as mock_execute:
            mock_execute.return_value = []  # Empty query results
>>>>>>> e27ac747

            scene = {"text": "Test scene"}

            # Should raise ValidationError after 3 attempts
            with pytest.raises(ValidationError) as exc_info:
                await analyzer.analyze(scene)

            assert "validation failed after 3 attempts" in str(exc_info.value).lower()
            assert "test-analyzer" in str(exc_info.value)
            # Should have tried 3 times
            assert mock_client.complete.call_count == 3
<<<<<<< HEAD
=======
            # Should have called context query once
            mock_execute.assert_called_once()
>>>>>>> e27ac747

    @pytest.mark.asyncio
    async def test_analyze_prompt_formatting(self, sample_spec: AgentSpec) -> None:
        """Test that analysis prompt is properly formatted."""
        analyzer = MarkdownAgentAnalyzer(sample_spec)

        mock_client = AsyncMock()
        mock_response = MagicMock()
        mock_response.content = '{"result": "ok"}'
        mock_client.complete.return_value = mock_response
        analyzer.llm_client = mock_client

<<<<<<< HEAD
        # Mock context query execution to avoid database dependency
        with patch.object(analyzer, "_execute_context_query") as mock_context:
            mock_context.return_value = {
                "scene_data": {"heading": "Test scene content", "id": 1}
            }
=======
        # Mock context query executor to avoid database dependency
        with patch.object(
            analyzer.context_executor, "execute", new_callable=AsyncMock
        ) as mock_execute:
            mock_execute.return_value = []  # Empty query results
>>>>>>> e27ac747

            scene = {"heading": "Test scene content", "id": 1}
            await analyzer.analyze(scene)

            # Check that the prompt was formatted with scene text
            call_args = mock_client.complete.call_args
            # The complete method is now called with a CompletionRequest object
            assert call_args.args
            request = call_args.args[0]
            assert hasattr(request, "messages")
            messages = request.messages
            assert len(messages) == 1
            assert messages[0]["role"] == "user"
            # The prompt should contain formatted scene content
            assert "SCENE HEADING: Test scene content" in messages[0]["content"]
<<<<<<< HEAD
=======
            # Should have called context query once
            mock_execute.assert_called_once()
>>>>>>> e27ac747


class TestAgentLoader:
    """Tests for AgentLoader class."""

    @pytest.fixture
    def loader(self, temp_agent_dir: Path) -> AgentLoader:
        """Create an AgentLoader with temp directory."""
        return AgentLoader(agents_dir=temp_agent_dir)

    def test_init_default(self) -> None:
        """Test AgentLoader initialization with defaults."""
        loader = AgentLoader()
        assert loader.agents_dir.name == "builtin"
        assert loader._cache == {}
        assert loader._max_cache_size == 100
        assert loader._cache_order == []

    def test_init_custom_dir(self, temp_agent_dir: Path) -> None:
        """Test AgentLoader initialization with custom directory."""
        loader = AgentLoader(agents_dir=temp_agent_dir, max_cache_size=50)
        assert loader.agents_dir == temp_agent_dir
        assert loader._max_cache_size == 50

    def test_list_agents(
        self,
        loader: AgentLoader,
        temp_agent_dir: Path,
        sample_agent_markdown: str,
        sample_agent_markdown_no_llm: str,
    ) -> None:
        """Test agent listing in directory."""
        # Create some agent files
        (temp_agent_dir / "agent1.md").write_text(sample_agent_markdown)
        (temp_agent_dir / "agent2.md").write_text(sample_agent_markdown_no_llm)
        (temp_agent_dir / "not-an-agent.txt").write_text("Not markdown")
        (temp_agent_dir / "subdir").mkdir()
        (temp_agent_dir / "subdir" / "agent3.md").write_text(sample_agent_markdown)

        agents = loader.list_agents()

        # Should find only top-level .md files
        assert len(agents) == 2
        assert "agent1" in agents
        assert "agent2" in agents
        assert "not-an-agent" not in agents
        assert "agent3" not in agents

    def test_list_agents_no_dir(self, tmp_path: Path) -> None:
        """Test agent listing when directory doesn't exist."""
        loader = AgentLoader(agents_dir=tmp_path / "nonexistent")
        agents = loader.list_agents()
        assert agents == []

    def test_list_agents_invalid_names(
        self, temp_agent_dir: Path, sample_agent_markdown: str
    ) -> None:
        """Test that invalid agent names are filtered out."""
        loader = AgentLoader(agents_dir=temp_agent_dir)

        # Create agents with various names
        (temp_agent_dir / "valid-agent.md").write_text(sample_agent_markdown)
        (temp_agent_dir / "../evil.md").write_text(
            sample_agent_markdown
        )  # Invalid path traversal
        (temp_agent_dir / "bad$name.md").write_text(
            sample_agent_markdown
        )  # Invalid character

        agents = loader.list_agents()

        # Only valid-agent should be listed
        assert "valid-agent" in agents
        assert "../evil" not in agents
        assert "bad$name" not in agents

    def test_is_valid_agent_name(self) -> None:
        """Test agent name validation."""
        # Valid names
        assert AgentLoader._is_valid_agent_name("test-agent")
        assert AgentLoader._is_valid_agent_name("test_agent")
        assert AgentLoader._is_valid_agent_name("TestAgent123")

        # Invalid names
        assert not AgentLoader._is_valid_agent_name("../evil")
        assert not AgentLoader._is_valid_agent_name("bad$name")
        assert not AgentLoader._is_valid_agent_name("bad name")
        assert not AgentLoader._is_valid_agent_name("bad@name")
        assert not AgentLoader._is_valid_agent_name("a" * 101)  # Too long

    def test_load_agent_success(
        self,
        loader: AgentLoader,
        temp_agent_dir: Path,
        sample_agent_markdown: str,
    ) -> None:
        """Test successful agent loading."""
        (temp_agent_dir / "test-agent.md").write_text(sample_agent_markdown)

        analyzer = loader.load_agent("test-agent")

        assert isinstance(analyzer, MarkdownAgentAnalyzer)
        assert analyzer.name == "test-agent"
        assert "test-agent" in loader._cache
        assert "test-agent" in loader._cache_order

        # Loading again should return from cache and update LRU order
        analyzer2 = loader.load_agent("test-agent")
        # Note: Different analyzer instances, but same spec
        assert analyzer2.spec.name == analyzer.spec.name

    def test_load_agent_not_found(self, loader: AgentLoader) -> None:
        """Test loading non-existent agent."""
        with pytest.raises(ValueError, match="Agent 'missing' not found"):
            loader.load_agent("missing")

    def test_load_agent_invalid_spec(
        self,
        loader: AgentLoader,
        temp_agent_dir: Path,
        invalid_agent_markdown_no_frontmatter: str,
    ) -> None:
        """Test loading agent with invalid specification."""
        (temp_agent_dir / "bad-agent.md").write_text(
            invalid_agent_markdown_no_frontmatter
        )

        with pytest.raises(ValueError, match="No frontmatter found"):
            loader.load_agent("bad-agent")

    def test_lru_cache_eviction(
        self,
        temp_agent_dir: Path,
        sample_agent_markdown: str,
    ) -> None:
        """Test LRU cache eviction when cache is full."""
        # Create loader with small cache
        loader = AgentLoader(agents_dir=temp_agent_dir, max_cache_size=2)

        # Create three agent files
        for i in range(3):
            content = sample_agent_markdown.replace("test-agent", f"agent{i}")
            (temp_agent_dir / f"agent{i}.md").write_text(content)

        # Load first two agents
        loader.load_agent("agent0")
        loader.load_agent("agent1")
        assert len(loader._cache) == 2
        assert "agent0" in loader._cache
        assert "agent1" in loader._cache

        # Load third agent - should evict agent0
        loader.load_agent("agent2")
        assert len(loader._cache) == 2
        assert "agent0" not in loader._cache
        assert "agent1" in loader._cache
        assert "agent2" in loader._cache

        # Access agent1 to move it to end of LRU
        loader.load_agent("agent1")

        # Load agent0 again - should evict agent2
        loader.load_agent("agent0")
        assert len(loader._cache) == 2
        assert "agent2" not in loader._cache
        assert "agent1" in loader._cache
        assert "agent0" in loader._cache

    def test_list_agents_with_error(
        self,
        temp_agent_dir: Path,
        sample_agent_markdown: str,
    ) -> None:
        """Test that list_agents handles errors gracefully."""
        loader = AgentLoader(agents_dir=temp_agent_dir)

        # Create a valid agent file
        (temp_agent_dir / "good.md").write_text(sample_agent_markdown)

        # Create a file with invalid name that will be filtered out
        invalid_name = "bad$name.md"  # Contains invalid character
        (temp_agent_dir / invalid_name).write_text(sample_agent_markdown)

        agents = loader.list_agents()
        assert "good" in agents
        # The invalid name should be filtered out
        assert "bad$name" not in agents<|MERGE_RESOLUTION|>--- conflicted
+++ resolved
@@ -373,17 +373,11 @@
         mock_client.complete.return_value = mock_response
         analyzer.llm_client = mock_client
 
-<<<<<<< HEAD
-        # Mock context query execution to avoid database dependency
-        with patch.object(analyzer, "_execute_context_query") as mock_context:
-            mock_context.return_value = {"scene_data": {"text": "Test scene", "id": 1}}
-=======
         # Mock context query executor to avoid database dependency
         with patch.object(
             analyzer.context_executor, "execute", new_callable=AsyncMock
         ) as mock_execute:
             mock_execute.return_value = []  # Empty query results
->>>>>>> e27ac747
 
             scene = {"text": "Test scene", "id": 1}
             result = await analyzer.analyze(scene)
@@ -393,10 +387,7 @@
             assert result["version"] == "2.0.0"
             assert result["property"] == "test-analyzer"  # Property is same as name
             mock_client.complete.assert_called_once()
-<<<<<<< HEAD
-=======
             mock_execute.assert_called_once()
->>>>>>> e27ac747
 
     @pytest.mark.asyncio
     async def test_analyze_without_llm(self) -> None:
@@ -437,17 +428,11 @@
             mock_client.complete.return_value = mock_response
             mock_get_client.return_value = mock_client
 
-<<<<<<< HEAD
-            # Mock context query execution to avoid database dependency
-            with patch.object(analyzer, "_execute_context_query") as mock_context:
-                mock_context.return_value = {"scene_data": {"text": "Test scene"}}
-=======
             # Mock context query executor to avoid database dependency
             with patch.object(
                 analyzer.context_executor, "execute", new_callable=AsyncMock
             ) as mock_execute:
                 mock_execute.return_value = []  # Empty query results
->>>>>>> e27ac747
 
                 scene = {"text": "Test scene"}
                 result = await analyzer.analyze(scene)
@@ -455,10 +440,7 @@
                 # Should have initialized the client
                 mock_get_client.assert_called_once()
                 assert result["result"] == "test"
-<<<<<<< HEAD
-=======
                 mock_execute.assert_called_once()
->>>>>>> e27ac747
 
     @pytest.mark.asyncio
     async def test_analyze_invalid_json_response(self, sample_spec: AgentSpec) -> None:
@@ -473,17 +455,11 @@
         mock_client.complete.return_value = mock_response
         analyzer.llm_client = mock_client
 
-<<<<<<< HEAD
-        # Mock context query execution to avoid database dependency
-        with patch.object(analyzer, "_execute_context_query") as mock_context:
-            mock_context.return_value = {"scene_data": {"text": "Test scene"}}
-=======
         # Mock context query executor to avoid database dependency
         with patch.object(
             analyzer.context_executor, "execute", new_callable=AsyncMock
         ) as mock_execute:
             mock_execute.return_value = []  # Empty query results
->>>>>>> e27ac747
 
             scene = {"text": "Test scene"}
 
@@ -495,11 +471,8 @@
             assert "test-analyzer" in str(exc_info.value)
             # Should have tried 3 times
             assert mock_client.complete.call_count == 3
-<<<<<<< HEAD
-=======
             # Should have called context query once
             mock_execute.assert_called_once()
->>>>>>> e27ac747
 
     @pytest.mark.asyncio
     async def test_analyze_schema_validation_error(
@@ -518,17 +491,11 @@
         mock_client.complete.return_value = mock_response
         analyzer.llm_client = mock_client
 
-<<<<<<< HEAD
-        # Mock context query execution to avoid database dependency
-        with patch.object(analyzer, "_execute_context_query") as mock_context:
-            mock_context.return_value = {"scene_data": {"text": "Test scene"}}
-=======
         # Mock context query executor to avoid database dependency
         with patch.object(
             analyzer.context_executor, "execute", new_callable=AsyncMock
         ) as mock_execute:
             mock_execute.return_value = []  # Empty query results
->>>>>>> e27ac747
 
             scene = {"text": "Test scene"}
 
@@ -540,11 +507,8 @@
             assert "test-analyzer" in str(exc_info.value)
             # Should have tried 3 times
             assert mock_client.complete.call_count == 3
-<<<<<<< HEAD
-=======
             # Should have called context query once
             mock_execute.assert_called_once()
->>>>>>> e27ac747
 
     @pytest.mark.asyncio
     async def test_analyze_prompt_formatting(self, sample_spec: AgentSpec) -> None:
@@ -557,19 +521,11 @@
         mock_client.complete.return_value = mock_response
         analyzer.llm_client = mock_client
 
-<<<<<<< HEAD
-        # Mock context query execution to avoid database dependency
-        with patch.object(analyzer, "_execute_context_query") as mock_context:
-            mock_context.return_value = {
-                "scene_data": {"heading": "Test scene content", "id": 1}
-            }
-=======
         # Mock context query executor to avoid database dependency
         with patch.object(
             analyzer.context_executor, "execute", new_callable=AsyncMock
         ) as mock_execute:
             mock_execute.return_value = []  # Empty query results
->>>>>>> e27ac747
 
             scene = {"heading": "Test scene content", "id": 1}
             await analyzer.analyze(scene)
@@ -585,11 +541,8 @@
             assert messages[0]["role"] == "user"
             # The prompt should contain formatted scene content
             assert "SCENE HEADING: Test scene content" in messages[0]["content"]
-<<<<<<< HEAD
-=======
             # Should have called context query once
             mock_execute.assert_called_once()
->>>>>>> e27ac747
 
 
 class TestAgentLoader:
