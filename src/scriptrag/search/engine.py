"""Search engine for executing queries."""

import asyncio
import json
import sqlite3
import time
from contextlib import AbstractContextManager

from scriptrag.config import ScriptRAGSettings, get_logger
from scriptrag.database.readonly import get_read_only_connection
from scriptrag.search.builder import QueryBuilder
<<<<<<< HEAD
from scriptrag.search.models import (
    BibleSearchResult,
    SearchQuery,
    SearchResponse,
    SearchResult,
)
=======
from scriptrag.search.models import SearchQuery, SearchResponse, SearchResult
from scriptrag.search.vector import VectorSearchEngine
>>>>>>> 51c97966

logger = get_logger(__name__)


class SearchEngine:
    """Execute search queries against the database."""

    def __init__(self, settings: ScriptRAGSettings | None = None):
        """Initialize search engine.

        Args:
            settings: Configuration settings
        """
        if settings is None:
            from scriptrag.config import get_settings

            settings = get_settings()

        self.settings = settings
        self.db_path = settings.database_path
        self.query_builder = QueryBuilder()
        self.vector_engine = VectorSearchEngine(settings)

    def get_read_only_connection(self) -> AbstractContextManager[sqlite3.Connection]:
        """Get a read-only database connection.

        Returns:
            Database connection in read-only mode
        """
        # Validate database path to prevent path traversal
        db_path_resolved = self.db_path.resolve()
        # Get the expected parent directory from the original settings path
        expected_parent = self.settings.database_path.parent.resolve()

        if not str(db_path_resolved).startswith(str(expected_parent)):
            raise ValueError("Invalid database path detected")

        return get_read_only_connection(self.settings)

    def search(self, query: SearchQuery) -> SearchResponse:
        """Execute a search query (synchronous wrapper).

        Args:
            query: Parsed search query

        Returns:
            Search response with results

        Raises:
            FileNotFoundError: If database doesn't exist
            ValueError: If database path is invalid
        """
        # Run async search in a new event loop
        loop = asyncio.new_event_loop()
        try:
            return loop.run_until_complete(self.search_async(query))
        finally:
            loop.close()

    async def search_async(self, query: SearchQuery) -> SearchResponse:
        """Execute a search query asynchronously.

        Args:
            query: Parsed search query

        Returns:
            Search response with results

        Raises:
            FileNotFoundError: If database doesn't exist
            ValueError: If database path is invalid
        """
        start_time = time.time()

        # Check if database exists
        if not self.db_path.exists():
            raise FileNotFoundError(
                f"Database not found at {self.db_path}. "
                "Please run 'scriptrag init' first."
            )

        with self.get_read_only_connection() as conn:
            results: list[SearchResult] = []
            bible_results: list[BibleSearchResult] = []
            total_count = 0
            bible_total_count = 0

            # Search script content unless only_bible is True
            if not query.only_bible:
                # Build and execute search query
                sql, params = self.query_builder.build_search_query(query)

                logger.debug(f"Executing search query: {sql[:200]}...")
                cursor = conn.execute(sql, params)
                rows = cursor.fetchall()

                # Build and execute count query for pagination
                count_sql, count_params = self.query_builder.build_count_query(query)
                count_cursor = conn.execute(count_sql, count_params)
                total_count = count_cursor.fetchone()["total"]

                # Convert rows to SearchResult objects
                for idx, row in enumerate(rows):
                    # Parse metadata for season/episode with error handling
                    metadata = {}
                    if row["script_metadata"]:
                        try:
                            metadata = json.loads(row["script_metadata"])
                        except (json.JSONDecodeError, TypeError) as e:
                            logger.warning(
                                f"Failed to parse metadata for script "
                                f"{row['script_id']}",
                                extra={
                                    "row_index": idx,
                                    "script_id": row["script_id"],
                                    "error": str(e),
                                },
                            )
                            metadata = {}

                    result = SearchResult(
                        script_id=row["script_id"],
                        script_title=row["script_title"],
                        script_author=row["script_author"],
                        scene_id=row["scene_id"],
                        scene_number=row["scene_number"],
                        scene_heading=row["scene_heading"],
                        scene_location=row["scene_location"],
                        scene_time=row["scene_time"],
                        scene_content=row["scene_content"],
                        season=metadata.get("season"),
                        episode=metadata.get("episode"),
                        match_type=self._determine_match_type(query),
                    )
                    results.append(result)

            # Search bible content if include_bible is True or only_bible is True
            if query.include_bible or query.only_bible:
                bible_results, bible_total_count = self._search_bible_content(
                    conn, query
                )

            # Check if vector search is needed
            search_methods = ["sql"]
            if query.needs_vector_search:
                search_methods.append("vector")
                logger.info("Performing vector search to enhance results")

                # Enhance results with vector search
                try:
                    # Use configurable settings for vector search
                    limit_factor = self.settings.search_vector_result_limit_factor
                    vector_limit = max(
                        self.settings.search_vector_min_results,
                        int(query.limit * limit_factor),
                    )
                    enhance_fn = self.vector_engine.enhance_results_with_vector_search
                    results = await enhance_fn(
                        conn=conn,
                        query=query,
                        existing_results=results,
                        limit=vector_limit,
                    )
                except Exception as e:
                    logger.error(f"Vector search failed: {e}")
                    # Continue with SQL results only

            # Calculate execution time
            execution_time_ms = (time.time() - start_time) * 1000

            # Create response
            total_results = len(results) + len(bible_results)
            combined_total = total_count + bible_total_count
            response = SearchResponse(
                query=query,
                results=results,
                bible_results=bible_results,
                total_count=total_count,
                bible_total_count=bible_total_count,
                has_more=(combined_total > query.offset + query.limit),
                execution_time_ms=execution_time_ms,
                search_methods=search_methods,
            )

            logger.info(
                f"Search completed: {total_results} results found "
                f"(scenes: {len(results)}, bible: {len(bible_results)}) "
                f"in {execution_time_ms:.2f}ms"
            )

            return response

    def _search_bible_content(
        self, conn: sqlite3.Connection, query: SearchQuery
    ) -> tuple[list[BibleSearchResult], int]:
        """Search bible content based on query.

        Args:
            conn: Database connection
            query: Search query

        Returns:
            Tuple of (bible results, total count)
        """
        bible_results = []
        bible_total_count = 0

        try:
            # Build SQL for bible search
            sql_parts = []
            params = []

            # Base query
            base_sql = """
                SELECT
                    s.id AS script_id,
                    s.title AS script_title,
                    sb.id AS bible_id,
                    sb.title AS bible_title,
                    bc.id AS chunk_id,
                    bc.heading AS chunk_heading,
                    bc.level AS chunk_level,
                    bc.content AS chunk_content
                FROM bible_chunks bc
                JOIN script_bibles sb ON bc.bible_id = sb.id
                JOIN scripts s ON sb.script_id = s.id
                WHERE 1=1
            """
            sql_parts.append(base_sql)

            # Add text search conditions
            if query.text_query:
                sql_parts.append("AND (bc.content LIKE ? OR bc.heading LIKE ?)")
                search_pattern = f"%{query.text_query}%"
                params.extend([search_pattern, search_pattern])

            # Add project filter if specified
            if query.project:
                sql_parts.append("AND s.title = ?")
                params.append(query.project)

            # Add ordering and pagination
            sql_parts.append("ORDER BY bc.bible_id, bc.chunk_number")
            sql_parts.append(f"LIMIT {query.limit} OFFSET {query.offset}")

            # Execute search query
            sql = " ".join(sql_parts)
            logger.debug(f"Executing bible search query: {sql[:200]}...")
            cursor = conn.execute(sql, params)
            rows = cursor.fetchall()

            # Count query (without LIMIT/OFFSET)
            count_sql = (
                " ".join(sql_parts[:-2])
                .replace(
                    "SELECT s.id AS script_id",
                    "SELECT COUNT(*) as total",
                )
                .split("FROM")[1]
            )
            count_sql = "SELECT COUNT(*) as total FROM " + count_sql
            count_cursor = conn.execute(count_sql, params)
            bible_total_count = count_cursor.fetchone()["total"]

            # Convert rows to BibleSearchResult objects
            for row in rows:
                result = BibleSearchResult(
                    script_id=row["script_id"],
                    script_title=row["script_title"],
                    bible_id=row["bible_id"],
                    bible_title=row["bible_title"],
                    chunk_id=row["chunk_id"],
                    chunk_heading=row["chunk_heading"],
                    chunk_level=row["chunk_level"],
                    chunk_content=row["chunk_content"],
                    match_type="text",
                )
                bible_results.append(result)

        except Exception as e:
            logger.error(f"Error searching bible content: {e}")

        return bible_results, bible_total_count

    def _determine_match_type(self, query: SearchQuery) -> str:
        """Determine the type of match based on query.

        Args:
            query: Search query

        Returns:
            Match type string
        """
        if query.dialogue:
            return "dialogue"
        if query.action:
            return "action"
        if query.text_query:
            return "text"
        if query.characters:
            return "character"
        if query.locations:
            return "location"
        return "text"<|MERGE_RESOLUTION|>--- conflicted
+++ resolved
@@ -9,17 +9,13 @@
 from scriptrag.config import ScriptRAGSettings, get_logger
 from scriptrag.database.readonly import get_read_only_connection
 from scriptrag.search.builder import QueryBuilder
-<<<<<<< HEAD
 from scriptrag.search.models import (
     BibleSearchResult,
     SearchQuery,
     SearchResponse,
     SearchResult,
 )
-=======
-from scriptrag.search.models import SearchQuery, SearchResponse, SearchResult
 from scriptrag.search.vector import VectorSearchEngine
->>>>>>> 51c97966
 
 logger = get_logger(__name__)
 
