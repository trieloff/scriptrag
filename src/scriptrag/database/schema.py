"""Database schema definitions for ScriptRAG graph database.

This module defines the SQLite schema for storing screenplay data in a graph format.
The schema supports both structured data for core entities and flexible graph
relationships for complex queries and analysis.
"""

import sqlite3
from pathlib import Path

from scriptrag.config import get_logger

logger = get_logger(__name__)

# Schema version for migrations
SCHEMA_VERSION = 5

# SQL DDL statements for creating tables
SCHEMA_SQL = """
-- Schema version tracking
CREATE TABLE IF NOT EXISTS schema_info (
    version INTEGER PRIMARY KEY,
    applied_at TIMESTAMP DEFAULT CURRENT_TIMESTAMP,
    description TEXT
);

-- Core entity tables
CREATE TABLE IF NOT EXISTS scripts (
    id TEXT PRIMARY KEY,
    title TEXT NOT NULL,
    format TEXT DEFAULT 'screenplay',
    author TEXT,
    description TEXT,
    genre TEXT,
    logline TEXT,
    fountain_source TEXT,
    source_file TEXT,
    is_series BOOLEAN DEFAULT FALSE,
    title_page_json TEXT, -- JSON string
    metadata_json TEXT,   -- JSON string
    created_at TIMESTAMP DEFAULT CURRENT_TIMESTAMP,
    updated_at TIMESTAMP DEFAULT CURRENT_TIMESTAMP
);

CREATE TABLE IF NOT EXISTS seasons (
    id TEXT PRIMARY KEY,
    script_id TEXT NOT NULL,
    number INTEGER NOT NULL,
    title TEXT,
    description TEXT,
    year INTEGER,
    metadata_json TEXT,
    created_at TIMESTAMP DEFAULT CURRENT_TIMESTAMP,
    updated_at TIMESTAMP DEFAULT CURRENT_TIMESTAMP,
    FOREIGN KEY (script_id) REFERENCES scripts(id) ON DELETE CASCADE,
    UNIQUE(script_id, number)
);

CREATE TABLE IF NOT EXISTS episodes (
    id TEXT PRIMARY KEY,
    script_id TEXT NOT NULL,
    season_id TEXT,
    number INTEGER NOT NULL,
    title TEXT NOT NULL,
    description TEXT,
    air_date TIMESTAMP,
    writer TEXT,
    director TEXT,
    metadata_json TEXT,
    created_at TIMESTAMP DEFAULT CURRENT_TIMESTAMP,
    updated_at TIMESTAMP DEFAULT CURRENT_TIMESTAMP,
    FOREIGN KEY (script_id) REFERENCES scripts(id) ON DELETE CASCADE,
    FOREIGN KEY (season_id) REFERENCES seasons(id) ON DELETE CASCADE
);

CREATE TABLE IF NOT EXISTS characters (
    id TEXT PRIMARY KEY,
    script_id TEXT NOT NULL,
    name TEXT NOT NULL,
    description TEXT,
    aliases_json TEXT, -- JSON array of aliases
    metadata_json TEXT,
    created_at TIMESTAMP DEFAULT CURRENT_TIMESTAMP,
    updated_at TIMESTAMP DEFAULT CURRENT_TIMESTAMP,
    FOREIGN KEY (script_id) REFERENCES scripts(id) ON DELETE CASCADE
);

CREATE TABLE IF NOT EXISTS locations (
    id TEXT PRIMARY KEY,
    script_id TEXT NOT NULL,
    interior BOOLEAN DEFAULT TRUE,
    name TEXT NOT NULL,
    time_of_day TEXT,
    raw_text TEXT NOT NULL,
    metadata_json TEXT,
    created_at TIMESTAMP DEFAULT CURRENT_TIMESTAMP,
    updated_at TIMESTAMP DEFAULT CURRENT_TIMESTAMP,
    FOREIGN KEY (script_id) REFERENCES scripts(id) ON DELETE CASCADE
);

CREATE TABLE IF NOT EXISTS scenes (
    id TEXT PRIMARY KEY,
    script_id TEXT NOT NULL,
    episode_id TEXT,
    season_id TEXT,
    location_id TEXT,
    heading TEXT,
    description TEXT,
    script_order INTEGER NOT NULL,
    temporal_order INTEGER,
    logical_order INTEGER,
    estimated_duration_minutes REAL,
    time_of_day TEXT,
    date_in_story TEXT,
    metadata_json TEXT,
    created_at TIMESTAMP DEFAULT CURRENT_TIMESTAMP,
    updated_at TIMESTAMP DEFAULT CURRENT_TIMESTAMP,
    FOREIGN KEY (script_id) REFERENCES scripts(id) ON DELETE CASCADE,
    FOREIGN KEY (episode_id) REFERENCES episodes(id) ON DELETE CASCADE,
    FOREIGN KEY (season_id) REFERENCES seasons(id) ON DELETE CASCADE,
    FOREIGN KEY (location_id) REFERENCES locations(id) ON DELETE SET NULL
);

CREATE TABLE IF NOT EXISTS scene_elements (
    id TEXT PRIMARY KEY,
    scene_id TEXT NOT NULL,
    element_type TEXT NOT NULL, -- action, dialogue, parenthetical, etc.
    text TEXT NOT NULL,
    raw_text TEXT NOT NULL,
    order_in_scene INTEGER NOT NULL,
    character_id TEXT, -- For dialogue elements
    character_name TEXT, -- Denormalized character name
    associated_dialogue_id TEXT, -- For parentheticals
    metadata_json TEXT,
    created_at TIMESTAMP DEFAULT CURRENT_TIMESTAMP,
    updated_at TIMESTAMP DEFAULT CURRENT_TIMESTAMP,
    FOREIGN KEY (scene_id) REFERENCES scenes(id) ON DELETE CASCADE,
    FOREIGN KEY (character_id) REFERENCES characters(id) ON DELETE SET NULL,
    FOREIGN KEY (associated_dialogue_id)
        REFERENCES scene_elements(id) ON DELETE SET NULL
);

-- Graph database layer for relationships and flexible queries
CREATE TABLE IF NOT EXISTS nodes (
    id TEXT PRIMARY KEY,
    node_type TEXT NOT NULL, -- script, character, scene, location, concept, etc.
    entity_id TEXT, -- Reference to actual entity table
    label TEXT,
    properties_json TEXT, -- JSON object for flexible properties
    created_at TIMESTAMP DEFAULT CURRENT_TIMESTAMP,
    updated_at TIMESTAMP DEFAULT CURRENT_TIMESTAMP
);

CREATE TABLE IF NOT EXISTS edges (
    id TEXT PRIMARY KEY,
    from_node_id TEXT NOT NULL,
    to_node_id TEXT NOT NULL,
    edge_type TEXT NOT NULL, -- FOLLOWS, APPEARS_IN, SPEAKS_TO, etc.
    properties_json TEXT, -- JSON object for edge properties
    weight REAL DEFAULT 1.0,
    created_at TIMESTAMP DEFAULT CURRENT_TIMESTAMP,
    updated_at TIMESTAMP DEFAULT CURRENT_TIMESTAMP,
    FOREIGN KEY (from_node_id) REFERENCES nodes(id) ON DELETE CASCADE,
    FOREIGN KEY (to_node_id) REFERENCES nodes(id) ON DELETE CASCADE
);

-- Embeddings for semantic search with sqlite-vec support
CREATE TABLE IF NOT EXISTS embeddings (
    id TEXT PRIMARY KEY,
    entity_type TEXT NOT NULL, -- Type of entity (scene, character, dialogue, etc.)
    entity_id TEXT NOT NULL, -- ID of the entity
    content TEXT NOT NULL, -- Text content that was embedded
    embedding_model TEXT NOT NULL, -- Model used for embedding
    vector_blob BLOB, -- Binary vector storage for sqlite-vec
    vector_type TEXT DEFAULT 'float32', -- Vector type: float32, int8, bit
    vector_json TEXT, -- JSON array of embedding vector (legacy format)
    dimension INTEGER NOT NULL, -- Dimension of the embedding vector
    created_at TIMESTAMP DEFAULT CURRENT_TIMESTAMP,
    UNIQUE(entity_type, entity_id, embedding_model)
);

-- Full-text search tables
CREATE VIRTUAL TABLE IF NOT EXISTS scene_elements_fts USING fts5(
    element_id,
    text,
    character_name,
    scene_id,
    content='scene_elements',
    content_rowid='rowid'
);

CREATE VIRTUAL TABLE IF NOT EXISTS characters_fts USING fts5(
    character_id,
    name,
    description,
    content='characters',
    content_rowid='rowid'
);

-- Indexes for performance
CREATE INDEX IF NOT EXISTS idx_scripts_title ON scripts(title);
CREATE INDEX IF NOT EXISTS idx_scripts_author ON scripts(author);
CREATE INDEX IF NOT EXISTS idx_scripts_genre ON scripts(genre);

CREATE INDEX IF NOT EXISTS idx_seasons_script_id ON seasons(script_id);
CREATE INDEX IF NOT EXISTS idx_seasons_number ON seasons(script_id, number);

CREATE INDEX IF NOT EXISTS idx_episodes_script_id ON episodes(script_id);
CREATE INDEX IF NOT EXISTS idx_episodes_season_id ON episodes(season_id);
CREATE INDEX IF NOT EXISTS idx_episodes_number ON episodes(season_id, number);

CREATE INDEX IF NOT EXISTS idx_characters_script_id ON characters(script_id);
CREATE INDEX IF NOT EXISTS idx_characters_name ON characters(script_id, name);

CREATE INDEX IF NOT EXISTS idx_locations_script_id ON locations(script_id);
CREATE INDEX IF NOT EXISTS idx_locations_name ON locations(script_id, name);

CREATE INDEX IF NOT EXISTS idx_scenes_script_id ON scenes(script_id);
CREATE INDEX IF NOT EXISTS idx_scenes_episode_id ON scenes(episode_id);
CREATE INDEX IF NOT EXISTS idx_scenes_season_id ON scenes(season_id);
CREATE INDEX IF NOT EXISTS idx_scenes_location_id ON scenes(location_id);
CREATE INDEX IF NOT EXISTS idx_scenes_script_order ON scenes(script_id, script_order);
CREATE INDEX IF NOT EXISTS idx_scenes_temporal_order
    ON scenes(script_id, temporal_order);
CREATE INDEX IF NOT EXISTS idx_scenes_logical_order ON scenes(script_id, logical_order);

CREATE INDEX IF NOT EXISTS idx_scene_elements_scene_id ON scene_elements(scene_id);
CREATE INDEX IF NOT EXISTS idx_scene_elements_character_id
    ON scene_elements(character_id);
CREATE INDEX IF NOT EXISTS idx_scene_elements_order
    ON scene_elements(scene_id, order_in_scene);
CREATE INDEX IF NOT EXISTS idx_scene_elements_type ON scene_elements(element_type);

CREATE INDEX IF NOT EXISTS idx_nodes_type ON nodes(node_type);
CREATE INDEX IF NOT EXISTS idx_nodes_entity_id ON nodes(entity_id);
CREATE INDEX IF NOT EXISTS idx_nodes_type_entity ON nodes(node_type, entity_id);

CREATE INDEX IF NOT EXISTS idx_edges_from_node ON edges(from_node_id);
CREATE INDEX IF NOT EXISTS idx_edges_to_node ON edges(to_node_id);
CREATE INDEX IF NOT EXISTS idx_edges_type ON edges(edge_type);
CREATE INDEX IF NOT EXISTS idx_edges_from_to ON edges(from_node_id, to_node_id);
CREATE INDEX IF NOT EXISTS idx_edges_type_from ON edges(edge_type, from_node_id);

CREATE INDEX IF NOT EXISTS idx_embeddings_entity ON embeddings(entity_type, entity_id);
CREATE INDEX IF NOT EXISTS idx_embeddings_model ON embeddings(embedding_model);

-- Scene dependencies table for logical ordering
CREATE TABLE IF NOT EXISTS scene_dependencies (
    id TEXT PRIMARY KEY,
    from_scene_id TEXT NOT NULL,
    to_scene_id TEXT NOT NULL,
    dependency_type TEXT NOT NULL, -- requires, references, continues, flashback_to
    description TEXT,
    strength REAL DEFAULT 1.0, -- Strength of dependency (0.0 to 1.0)
    metadata_json TEXT,
    created_at TIMESTAMP DEFAULT CURRENT_TIMESTAMP,
    updated_at TIMESTAMP DEFAULT CURRENT_TIMESTAMP,
    FOREIGN KEY (from_scene_id) REFERENCES scenes(id) ON DELETE CASCADE,
    FOREIGN KEY (to_scene_id) REFERENCES scenes(id) ON DELETE CASCADE,
    UNIQUE(from_scene_id, to_scene_id, dependency_type)
);

-- Indexes for scene dependencies
CREATE INDEX IF NOT EXISTS idx_scene_dependencies_from
    ON scene_dependencies(from_scene_id);
CREATE INDEX IF NOT EXISTS idx_scene_dependencies_to ON scene_dependencies(to_scene_id);
CREATE INDEX IF NOT EXISTS idx_scene_dependencies_type
    ON scene_dependencies(dependency_type);

-- Script Bible tables for continuity management and series tracking

-- Series information and bible metadata
CREATE TABLE IF NOT EXISTS series_bibles (
    id TEXT PRIMARY KEY,
    script_id TEXT NOT NULL,
    title TEXT NOT NULL,
    description TEXT,
    version INTEGER DEFAULT 1,
    created_by TEXT,
    status TEXT DEFAULT 'active', -- active, archived, draft
    bible_type TEXT DEFAULT 'series', -- series, movie, anthology
    metadata_json TEXT,
    created_at TIMESTAMP DEFAULT CURRENT_TIMESTAMP,
    updated_at TIMESTAMP DEFAULT CURRENT_TIMESTAMP,
    FOREIGN KEY (script_id) REFERENCES scripts(id) ON DELETE CASCADE
);

-- Character development profiles and arcs
CREATE TABLE IF NOT EXISTS character_profiles (
    id TEXT PRIMARY KEY,
    character_id TEXT NOT NULL,
    script_id TEXT NOT NULL,
    series_bible_id TEXT,

    -- Core character information
    full_name TEXT,
    age INTEGER,
    occupation TEXT,
    background TEXT,
    personality_traits TEXT,
    motivations TEXT,
    fears TEXT,
    goals TEXT,

    -- Physical description
    physical_description TEXT,
    distinguishing_features TEXT,

    -- Relationships
    family_background TEXT,
    relationship_status TEXT,

    -- Character arc tracking
    initial_state TEXT,
    character_arc TEXT,
    growth_trajectory TEXT,

    -- Continuity tracking
    first_appearance_episode_id TEXT,
    last_appearance_episode_id TEXT,
    total_appearances INTEGER DEFAULT 0,

    -- Metadata
    notes TEXT,
    metadata_json TEXT,
    created_at TIMESTAMP DEFAULT CURRENT_TIMESTAMP,
    updated_at TIMESTAMP DEFAULT CURRENT_TIMESTAMP,

    FOREIGN KEY (character_id) REFERENCES characters(id) ON DELETE CASCADE,
    FOREIGN KEY (script_id) REFERENCES scripts(id) ON DELETE CASCADE,
    FOREIGN KEY (series_bible_id) REFERENCES series_bibles(id) ON DELETE CASCADE,
    FOREIGN KEY (first_appearance_episode_id) REFERENCES episodes(id)
        ON DELETE SET NULL,
    FOREIGN KEY (last_appearance_episode_id) REFERENCES episodes(id) ON DELETE SET NULL,
    UNIQUE(character_id, script_id)
);

-- World building and setting elements
CREATE TABLE IF NOT EXISTS world_elements (
    id TEXT PRIMARY KEY,
    script_id TEXT NOT NULL,
    series_bible_id TEXT,

    -- Element classification
    element_type TEXT NOT NULL, -- location, prop, concept, rule, technology, culture
    name TEXT NOT NULL,
    category TEXT, -- subcategory within type

    -- Description and rules
    description TEXT,
    rules_and_constraints TEXT,
    visual_description TEXT,

    -- Usage tracking
    first_introduced_episode_id TEXT,
    first_introduced_scene_id TEXT,
    usage_frequency INTEGER DEFAULT 0,
    importance_level INTEGER DEFAULT 1, -- 1-5 scale

    -- Relationships to other elements
    related_locations_json TEXT, -- JSON array of location IDs
    related_characters_json TEXT, -- JSON array of character IDs

    -- Continuity tracking
    continuity_notes TEXT,
    established_rules_json TEXT, -- JSON object of established rules/constraints

    -- Metadata
    notes TEXT,
    metadata_json TEXT,
    created_at TIMESTAMP DEFAULT CURRENT_TIMESTAMP,
    updated_at TIMESTAMP DEFAULT CURRENT_TIMESTAMP,

    FOREIGN KEY (script_id) REFERENCES scripts(id) ON DELETE CASCADE,
    FOREIGN KEY (series_bible_id) REFERENCES series_bibles(id) ON DELETE CASCADE,
    FOREIGN KEY (first_introduced_episode_id) REFERENCES episodes(id)
        ON DELETE SET NULL,
    FOREIGN KEY (first_introduced_scene_id) REFERENCES scenes(id) ON DELETE SET NULL
);

-- Timeline and chronology tracking
CREATE TABLE IF NOT EXISTS story_timelines (
    id TEXT PRIMARY KEY,
    script_id TEXT NOT NULL,
    series_bible_id TEXT,

    -- Timeline identification
    name TEXT NOT NULL,
    timeline_type TEXT DEFAULT 'main', -- main, flashback, alternate, parallel
    description TEXT,

    -- Temporal boundaries
    start_date TEXT, -- Story date (can be relative like "Day 1")
    end_date TEXT,
    duration_description TEXT,

    -- Reference information
    reference_episodes_json TEXT, -- JSON array of episode IDs covered
    reference_scenes_json TEXT, -- JSON array of scene IDs in this timeline

    -- Metadata
    notes TEXT,
    metadata_json TEXT,
    created_at TIMESTAMP DEFAULT CURRENT_TIMESTAMP,
    updated_at TIMESTAMP DEFAULT CURRENT_TIMESTAMP,

    FOREIGN KEY (script_id) REFERENCES scripts(id) ON DELETE CASCADE,
    FOREIGN KEY (series_bible_id) REFERENCES series_bibles(id) ON DELETE CASCADE
);

-- Timeline events for detailed chronology
CREATE TABLE IF NOT EXISTS timeline_events (
    id TEXT PRIMARY KEY,
    timeline_id TEXT NOT NULL,
    script_id TEXT NOT NULL,

    -- Event identification
    event_name TEXT NOT NULL,
    event_type TEXT DEFAULT 'plot', -- plot, character, world, backstory
    description TEXT,

    -- Temporal positioning
    story_date TEXT, -- Date within the story world
    relative_order INTEGER, -- Order within timeline
    duration_minutes INTEGER, -- Event duration

    -- References
    scene_id TEXT,
    episode_id TEXT,
    related_characters_json TEXT, -- JSON array of character IDs

    -- Continuity tracking
    establishes_json TEXT, -- JSON array of what this event establishes
    requires_json TEXT, -- JSON array of what this event requires
    affects_json TEXT, -- JSON array of what this event affects

    -- Metadata
    notes TEXT,
    metadata_json TEXT,
    created_at TIMESTAMP DEFAULT CURRENT_TIMESTAMP,
    updated_at TIMESTAMP DEFAULT CURRENT_TIMESTAMP,

    FOREIGN KEY (timeline_id) REFERENCES story_timelines(id) ON DELETE CASCADE,
    FOREIGN KEY (script_id) REFERENCES scripts(id) ON DELETE CASCADE,
    FOREIGN KEY (scene_id) REFERENCES scenes(id) ON DELETE SET NULL,
    FOREIGN KEY (episode_id) REFERENCES episodes(id) ON DELETE SET NULL
);

-- Continuity notes and tracking
CREATE TABLE IF NOT EXISTS continuity_notes (
    id TEXT PRIMARY KEY,
    script_id TEXT NOT NULL,
    series_bible_id TEXT,

    -- Note classification
    note_type TEXT NOT NULL, -- error, inconsistency, rule, reminder, question
    severity TEXT DEFAULT 'medium', -- low, medium, high, critical
    status TEXT DEFAULT 'open', -- open, resolved, ignored, deferred

    -- Content
    title TEXT NOT NULL,
    description TEXT NOT NULL,
    suggested_resolution TEXT,

    -- References
    episode_id TEXT,
    scene_id TEXT,
    character_id TEXT,
    world_element_id TEXT,
    timeline_event_id TEXT,

    -- Related references (for cross-references)
    related_episodes_json TEXT, -- JSON array of episode IDs
    related_scenes_json TEXT, -- JSON array of scene IDs
    related_characters_json TEXT, -- JSON array of character IDs

    -- Tracking
    reported_by TEXT,
    assigned_to TEXT,
    resolution_notes TEXT,
    resolved_at TIMESTAMP,

    -- Metadata
    tags_json TEXT, -- JSON array of tags
    metadata_json TEXT,
    created_at TIMESTAMP DEFAULT CURRENT_TIMESTAMP,
    updated_at TIMESTAMP DEFAULT CURRENT_TIMESTAMP,

    FOREIGN KEY (script_id) REFERENCES scripts(id) ON DELETE CASCADE,
    FOREIGN KEY (series_bible_id) REFERENCES series_bibles(id) ON DELETE CASCADE,
    FOREIGN KEY (episode_id) REFERENCES episodes(id) ON DELETE SET NULL,
    FOREIGN KEY (scene_id) REFERENCES scenes(id) ON DELETE SET NULL,
    FOREIGN KEY (character_id) REFERENCES characters(id) ON DELETE SET NULL,
    FOREIGN KEY (world_element_id) REFERENCES world_elements(id) ON DELETE SET NULL,
    FOREIGN KEY (timeline_event_id) REFERENCES timeline_events(id) ON DELETE SET NULL
);

-- Character knowledge tracking for continuity
CREATE TABLE IF NOT EXISTS character_knowledge (
    id TEXT PRIMARY KEY,
    character_id TEXT NOT NULL,
    script_id TEXT NOT NULL,

    -- Knowledge details
    knowledge_type TEXT NOT NULL, -- fact, secret, skill, relationship, location, event
    knowledge_subject TEXT NOT NULL, -- What the knowledge is about
    knowledge_description TEXT,

    -- Acquisition tracking
    acquired_episode_id TEXT,
    acquired_scene_id TEXT,
    acquisition_method TEXT, -- witnessed, told, discovered, assumed

    -- Usage tracking
    first_used_episode_id TEXT,
    first_used_scene_id TEXT,
    usage_count INTEGER DEFAULT 0,

    -- Continuity validation
    should_know_before TEXT, -- Episode/scene where character should know this
    verification_status TEXT DEFAULT 'unverified', -- verified, unverified, violated

    -- Metadata
    confidence_level REAL DEFAULT 1.0, -- 0.0 to 1.0
    notes TEXT,
    metadata_json TEXT,
    created_at TIMESTAMP DEFAULT CURRENT_TIMESTAMP,
    updated_at TIMESTAMP DEFAULT CURRENT_TIMESTAMP,

    FOREIGN KEY (character_id) REFERENCES characters(id) ON DELETE CASCADE,
    FOREIGN KEY (script_id) REFERENCES scripts(id) ON DELETE CASCADE,
    FOREIGN KEY (acquired_episode_id) REFERENCES episodes(id) ON DELETE SET NULL,
    FOREIGN KEY (acquired_scene_id) REFERENCES scenes(id) ON DELETE SET NULL,
    FOREIGN KEY (first_used_episode_id) REFERENCES episodes(id) ON DELETE SET NULL,
    FOREIGN KEY (first_used_scene_id) REFERENCES scenes(id) ON DELETE SET NULL
);

-- Plot threads and storyline tracking
CREATE TABLE IF NOT EXISTS plot_threads (
    id TEXT PRIMARY KEY,
    script_id TEXT NOT NULL,
    series_bible_id TEXT,

    -- Thread identification
    name TEXT NOT NULL,
    thread_type TEXT DEFAULT 'main', -- main, subplot, arc, mystery, romance
    priority INTEGER DEFAULT 1, -- 1-5 scale

    -- Thread details
    description TEXT,
    initial_setup TEXT,
    central_conflict TEXT,
    resolution TEXT,

    -- Status tracking
    status TEXT DEFAULT 'active', -- active, resolved, abandoned, suspended

    -- Episode tracking
    introduced_episode_id TEXT,
    resolved_episode_id TEXT,
    total_episodes_involved INTEGER DEFAULT 0,

    -- Character involvement
    primary_characters_json TEXT, -- JSON array of character IDs
    supporting_characters_json TEXT, -- JSON array of character IDs

    -- Scene tracking
    key_scenes_json TEXT, -- JSON array of scene IDs
    resolution_scenes_json TEXT, -- JSON array of scene IDs

    -- Metadata
    notes TEXT,
    metadata_json TEXT,
    created_at TIMESTAMP DEFAULT CURRENT_TIMESTAMP,
    updated_at TIMESTAMP DEFAULT CURRENT_TIMESTAMP,

    FOREIGN KEY (script_id) REFERENCES scripts(id) ON DELETE CASCADE,
    FOREIGN KEY (series_bible_id) REFERENCES series_bibles(id) ON DELETE CASCADE,
    FOREIGN KEY (introduced_episode_id) REFERENCES episodes(id) ON DELETE SET NULL,
    FOREIGN KEY (resolved_episode_id) REFERENCES episodes(id) ON DELETE SET NULL
);

-- Triggers for maintaining updated_at timestamps
CREATE TRIGGER IF NOT EXISTS update_scripts_timestamp
    AFTER UPDATE ON scripts
    BEGIN
        UPDATE scripts SET updated_at = CURRENT_TIMESTAMP WHERE id = NEW.id;
    END;

CREATE TRIGGER IF NOT EXISTS update_seasons_timestamp
    AFTER UPDATE ON seasons
    BEGIN
        UPDATE seasons SET updated_at = CURRENT_TIMESTAMP WHERE id = NEW.id;
    END;

CREATE TRIGGER IF NOT EXISTS update_episodes_timestamp
    AFTER UPDATE ON episodes
    BEGIN
        UPDATE episodes SET updated_at = CURRENT_TIMESTAMP WHERE id = NEW.id;
    END;

CREATE TRIGGER IF NOT EXISTS update_characters_timestamp
    AFTER UPDATE ON characters
    BEGIN
        UPDATE characters SET updated_at = CURRENT_TIMESTAMP WHERE id = NEW.id;
    END;

CREATE TRIGGER IF NOT EXISTS update_locations_timestamp
    AFTER UPDATE ON locations
    BEGIN
        UPDATE locations SET updated_at = CURRENT_TIMESTAMP WHERE id = NEW.id;
    END;

CREATE TRIGGER IF NOT EXISTS update_scenes_timestamp
    AFTER UPDATE ON scenes
    BEGIN
        UPDATE scenes SET updated_at = CURRENT_TIMESTAMP WHERE id = NEW.id;
    END;

CREATE TRIGGER IF NOT EXISTS update_scene_elements_timestamp
    AFTER UPDATE ON scene_elements
    BEGIN
        UPDATE scene_elements SET updated_at = CURRENT_TIMESTAMP WHERE id = NEW.id;
    END;

CREATE TRIGGER IF NOT EXISTS update_nodes_timestamp
    AFTER UPDATE ON nodes
    BEGIN
        UPDATE nodes SET updated_at = CURRENT_TIMESTAMP WHERE id = NEW.id;
    END;

CREATE TRIGGER IF NOT EXISTS update_edges_timestamp
    AFTER UPDATE ON edges
    BEGIN
        UPDATE edges SET updated_at = CURRENT_TIMESTAMP WHERE id = NEW.id;
    END;

CREATE TRIGGER IF NOT EXISTS update_scene_dependencies_timestamp
    AFTER UPDATE ON scene_dependencies
    BEGIN
        UPDATE scene_dependencies SET updated_at = CURRENT_TIMESTAMP WHERE id = NEW.id;
    END;

-- Triggers for Script Bible tables
CREATE TRIGGER IF NOT EXISTS update_series_bibles_timestamp
    AFTER UPDATE ON series_bibles
    BEGIN
        UPDATE series_bibles SET updated_at = CURRENT_TIMESTAMP WHERE id = NEW.id;
    END;

CREATE TRIGGER IF NOT EXISTS update_character_profiles_timestamp
    AFTER UPDATE ON character_profiles
    BEGIN
        UPDATE character_profiles SET updated_at = CURRENT_TIMESTAMP WHERE id = NEW.id;
    END;

CREATE TRIGGER IF NOT EXISTS update_world_elements_timestamp
    AFTER UPDATE ON world_elements
    BEGIN
        UPDATE world_elements SET updated_at = CURRENT_TIMESTAMP WHERE id = NEW.id;
    END;

CREATE TRIGGER IF NOT EXISTS update_story_timelines_timestamp
    AFTER UPDATE ON story_timelines
    BEGIN
        UPDATE story_timelines SET updated_at = CURRENT_TIMESTAMP WHERE id = NEW.id;
    END;

CREATE TRIGGER IF NOT EXISTS update_timeline_events_timestamp
    AFTER UPDATE ON timeline_events
    BEGIN
        UPDATE timeline_events SET updated_at = CURRENT_TIMESTAMP WHERE id = NEW.id;
    END;

CREATE TRIGGER IF NOT EXISTS update_continuity_notes_timestamp
    AFTER UPDATE ON continuity_notes
    BEGIN
        UPDATE continuity_notes SET updated_at = CURRENT_TIMESTAMP WHERE id = NEW.id;
    END;

CREATE TRIGGER IF NOT EXISTS update_character_knowledge_timestamp
    AFTER UPDATE ON character_knowledge
    BEGIN
        UPDATE character_knowledge SET updated_at = CURRENT_TIMESTAMP WHERE id = NEW.id;
    END;

CREATE TRIGGER IF NOT EXISTS update_plot_threads_timestamp
    AFTER UPDATE ON plot_threads
    BEGIN
        UPDATE plot_threads SET updated_at = CURRENT_TIMESTAMP WHERE id = NEW.id;
    END;

-- Indexes for Script Bible tables
CREATE INDEX IF NOT EXISTS idx_series_bibles_script_id ON series_bibles(script_id);
CREATE INDEX IF NOT EXISTS idx_series_bibles_status ON series_bibles(status);
CREATE INDEX IF NOT EXISTS idx_series_bibles_type ON series_bibles(bible_type);

CREATE INDEX IF NOT EXISTS idx_character_profiles_character_id
    ON character_profiles(character_id);
CREATE INDEX IF NOT EXISTS idx_character_profiles_script_id
    ON character_profiles(script_id);
CREATE INDEX IF NOT EXISTS idx_character_profiles_bible_id
    ON character_profiles(series_bible_id);

CREATE INDEX IF NOT EXISTS idx_world_elements_script_id ON world_elements(script_id);
CREATE INDEX IF NOT EXISTS idx_world_elements_bible_id
    ON world_elements(series_bible_id);
CREATE INDEX IF NOT EXISTS idx_world_elements_type ON world_elements(element_type);
CREATE INDEX IF NOT EXISTS idx_world_elements_category
    ON world_elements(element_type, category);

CREATE INDEX IF NOT EXISTS idx_story_timelines_script_id ON story_timelines(script_id);
CREATE INDEX IF NOT EXISTS idx_story_timelines_bible_id
    ON story_timelines(series_bible_id);
CREATE INDEX IF NOT EXISTS idx_story_timelines_type ON story_timelines(timeline_type);

CREATE INDEX IF NOT EXISTS idx_timeline_events_timeline_id
    ON timeline_events(timeline_id);
CREATE INDEX IF NOT EXISTS idx_timeline_events_script_id ON timeline_events(script_id);
CREATE INDEX IF NOT EXISTS idx_timeline_events_scene_id ON timeline_events(scene_id);
CREATE INDEX IF NOT EXISTS idx_timeline_events_episode_id
    ON timeline_events(episode_id);
CREATE INDEX IF NOT EXISTS idx_timeline_events_order
    ON timeline_events(timeline_id, relative_order);

CREATE INDEX IF NOT EXISTS idx_continuity_notes_script_id
    ON continuity_notes(script_id);
CREATE INDEX IF NOT EXISTS idx_continuity_notes_bible_id
    ON continuity_notes(series_bible_id);
CREATE INDEX IF NOT EXISTS idx_continuity_notes_type ON continuity_notes(note_type);
CREATE INDEX IF NOT EXISTS idx_continuity_notes_severity ON continuity_notes(severity);
CREATE INDEX IF NOT EXISTS idx_continuity_notes_status ON continuity_notes(status);
CREATE INDEX IF NOT EXISTS idx_continuity_notes_episode_id
    ON continuity_notes(episode_id);
CREATE INDEX IF NOT EXISTS idx_continuity_notes_scene_id ON continuity_notes(scene_id);

CREATE INDEX IF NOT EXISTS idx_character_knowledge_character_id
    ON character_knowledge(character_id);
CREATE INDEX IF NOT EXISTS idx_character_knowledge_script_id
    ON character_knowledge(script_id);
CREATE INDEX IF NOT EXISTS idx_character_knowledge_type
    ON character_knowledge(knowledge_type);
CREATE INDEX IF NOT EXISTS idx_character_knowledge_acquired_episode
    ON character_knowledge(acquired_episode_id);
CREATE INDEX IF NOT EXISTS idx_character_knowledge_verification
    ON character_knowledge(verification_status);

CREATE INDEX IF NOT EXISTS idx_plot_threads_script_id ON plot_threads(script_id);
CREATE INDEX IF NOT EXISTS idx_plot_threads_bible_id ON plot_threads(series_bible_id);
CREATE INDEX IF NOT EXISTS idx_plot_threads_type ON plot_threads(thread_type);
CREATE INDEX IF NOT EXISTS idx_plot_threads_status ON plot_threads(status);
CREATE INDEX IF NOT EXISTS idx_plot_threads_priority ON plot_threads(priority);

-- FTS triggers to keep search indexes in sync
CREATE TRIGGER IF NOT EXISTS scene_elements_fts_insert
    AFTER INSERT ON scene_elements
    BEGIN
        INSERT INTO scene_elements_fts(element_id, text, character_name, scene_id)
        VALUES (NEW.id, NEW.text, COALESCE(NEW.character_name, ''), NEW.scene_id);
    END;

CREATE TRIGGER IF NOT EXISTS scene_elements_fts_update
    AFTER UPDATE ON scene_elements
    BEGIN
        UPDATE scene_elements_fts
        SET text = NEW.text, character_name = COALESCE(NEW.character_name, ''),
            scene_id = NEW.scene_id
        WHERE element_id = NEW.id;
    END;

CREATE TRIGGER IF NOT EXISTS scene_elements_fts_delete
    AFTER DELETE ON scene_elements
    BEGIN
        DELETE FROM scene_elements_fts WHERE element_id = OLD.id;
    END;

CREATE TRIGGER IF NOT EXISTS characters_fts_insert
    AFTER INSERT ON characters
    BEGIN
        INSERT INTO characters_fts(character_id, name, description)
        VALUES (NEW.id, NEW.name, COALESCE(NEW.description, ''));
    END;

CREATE TRIGGER IF NOT EXISTS characters_fts_update
    AFTER UPDATE ON characters
    BEGIN
        UPDATE characters_fts
        SET name = NEW.name, description = COALESCE(NEW.description, '')
        WHERE character_id = NEW.id;
    END;

CREATE TRIGGER IF NOT EXISTS characters_fts_delete
    AFTER DELETE ON characters
    BEGIN
        DELETE FROM characters_fts WHERE character_id = OLD.id;
    END;

-- Mentor analysis results table
CREATE TABLE IF NOT EXISTS mentor_results (
    id TEXT PRIMARY KEY,
    mentor_name TEXT NOT NULL,
    mentor_version TEXT NOT NULL,
    script_id TEXT NOT NULL,
    summary TEXT NOT NULL,
    score REAL,
    analysis_date TIMESTAMP DEFAULT CURRENT_TIMESTAMP,
    execution_time_ms INTEGER,
    config_json TEXT, -- JSON string of configuration used
    metadata_json TEXT, -- JSON string for additional metadata
    created_at TIMESTAMP DEFAULT CURRENT_TIMESTAMP,
    updated_at TIMESTAMP DEFAULT CURRENT_TIMESTAMP,
    FOREIGN KEY (script_id) REFERENCES scripts(id) ON DELETE CASCADE
);

-- Individual mentor analyses table
CREATE TABLE IF NOT EXISTS mentor_analyses (
    id TEXT PRIMARY KEY,
    result_id TEXT NOT NULL,
    title TEXT NOT NULL,
    description TEXT NOT NULL,
    severity TEXT NOT NULL, -- 'info', 'suggestion', 'warning', 'error'
    scene_id TEXT,
    character_id TEXT,
    element_id TEXT,
    category TEXT NOT NULL,
    mentor_name TEXT NOT NULL,
    confidence REAL DEFAULT 1.0,
    recommendations_json TEXT, -- JSON array of recommendations
    examples_json TEXT, -- JSON array of examples
    metadata_json TEXT, -- JSON object for mentor-specific data
    created_at TIMESTAMP DEFAULT CURRENT_TIMESTAMP,
    updated_at TIMESTAMP DEFAULT CURRENT_TIMESTAMP,
    FOREIGN KEY (result_id) REFERENCES mentor_results(id) ON DELETE CASCADE,
    FOREIGN KEY (scene_id) REFERENCES scenes(id) ON DELETE CASCADE,
    FOREIGN KEY (character_id) REFERENCES characters(id) ON DELETE CASCADE,
    FOREIGN KEY (element_id) REFERENCES scene_elements(id) ON DELETE CASCADE
);

-- Indexes for mentor tables
CREATE INDEX IF NOT EXISTS idx_mentor_results_script_id
    ON mentor_results(script_id);
CREATE INDEX IF NOT EXISTS idx_mentor_results_mentor_name
    ON mentor_results(mentor_name);
CREATE INDEX IF NOT EXISTS idx_mentor_results_analysis_date
    ON mentor_results(analysis_date);

CREATE INDEX IF NOT EXISTS idx_mentor_analyses_result_id
    ON mentor_analyses(result_id);
CREATE INDEX IF NOT EXISTS idx_mentor_analyses_scene_id
    ON mentor_analyses(scene_id);
CREATE INDEX IF NOT EXISTS idx_mentor_analyses_character_id
    ON mentor_analyses(character_id);
CREATE INDEX IF NOT EXISTS idx_mentor_analyses_element_id
    ON mentor_analyses(element_id);
CREATE INDEX IF NOT EXISTS idx_mentor_analyses_category
    ON mentor_analyses(category);
CREATE INDEX IF NOT EXISTS idx_mentor_analyses_severity
    ON mentor_analyses(severity);
CREATE INDEX IF NOT EXISTS idx_mentor_analyses_mentor_name
    ON mentor_analyses(mentor_name);

-- Triggers for maintaining updated_at timestamps for mentor tables
CREATE TRIGGER IF NOT EXISTS update_mentor_results_timestamp
    AFTER UPDATE ON mentor_results
    BEGIN
        UPDATE mentor_results SET updated_at = CURRENT_TIMESTAMP WHERE id = NEW.id;
    END;

CREATE TRIGGER IF NOT EXISTS update_mentor_analyses_timestamp
    AFTER UPDATE ON mentor_analyses
    BEGIN
        UPDATE mentor_analyses SET updated_at = CURRENT_TIMESTAMP WHERE id = NEW.id;
    END;

-- Full-text search for mentor analyses
CREATE VIRTUAL TABLE IF NOT EXISTS mentor_analyses_fts USING fts5(
    analysis_id,
    title,
    description,
    mentor_name,
    category,
    content='mentor_analyses',
    content_rowid='rowid'
);

-- FTS triggers for mentor analyses
CREATE TRIGGER IF NOT EXISTS mentor_analyses_fts_insert
    AFTER INSERT ON mentor_analyses
    BEGIN
        INSERT INTO mentor_analyses_fts(
            analysis_id, title, description, mentor_name, category
        )
        VALUES (NEW.id, NEW.title, NEW.description, NEW.mentor_name, NEW.category);
    END;

CREATE TRIGGER IF NOT EXISTS mentor_analyses_fts_update
    AFTER UPDATE ON mentor_analyses
    BEGIN
        UPDATE mentor_analyses_fts
        SET title = NEW.title, description = NEW.description,
            mentor_name = NEW.mentor_name, category = NEW.category
        WHERE analysis_id = NEW.id;
    END;

CREATE TRIGGER IF NOT EXISTS mentor_analyses_fts_delete
    AFTER DELETE ON mentor_analyses
    BEGIN
        DELETE FROM mentor_analyses_fts WHERE analysis_id = OLD.id;
    END;
"""


class DatabaseSchema:
    """Manages database schema creation and migrations."""

    def __init__(self, db_path: str | Path) -> None:
        """Initialize schema manager.

        Args:
            db_path: Path to SQLite database file
        """
        self.db_path = Path(db_path)

    def create_schema(self) -> None:
        """Create the complete database schema."""
        logger.info(f"Creating database schema at {self.db_path}")

        # Ensure parent directory exists
        self.db_path.parent.mkdir(parents=True, exist_ok=True)

        with sqlite3.connect(self.db_path) as conn:
            # Enable foreign key constraints
            conn.execute("PRAGMA foreign_keys = ON")

            # Execute schema creation
            conn.executescript(SCHEMA_SQL)

            # Record schema version
            conn.execute(
                "INSERT OR REPLACE INTO schema_info (version, description) "
                "VALUES (?, ?)",
                (SCHEMA_VERSION, f"Initial schema creation v{SCHEMA_VERSION}"),
            )

            conn.commit()

        logger.info("Database schema created successfully")

    def get_current_version(self) -> int:
        """Get the current schema version from the database.

        Returns:
            Current schema version, or 0 if not found
        """
        try:
            with sqlite3.connect(self.db_path) as conn:
                cursor = conn.execute("SELECT MAX(version) FROM schema_info")
                result = cursor.fetchone()
                return result[0] if result[0] is not None else 0
        except sqlite3.OperationalError:
            # Table doesn't exist yet
            return 0

    def needs_migration(self) -> bool:
        """Check if database needs migration to current schema version.

        Returns:
            True if migration is needed
        """
        return self.get_current_version() < SCHEMA_VERSION

    def validate_schema(self) -> bool:
        """Validate that all required tables exist.

        Returns:
            True if schema is valid
        """
        required_tables = [
            "schema_info",
            "scripts",
            "seasons",
            "episodes",
            "characters",
            "locations",
            "scenes",
            "scene_elements",
            "nodes",
            "edges",
            "embeddings",
            "scene_dependencies",
            "scene_elements_fts",
            "characters_fts",
<<<<<<< HEAD
            "series_bibles",
            "character_profiles",
            "world_elements",
            "story_timelines",
            "timeline_events",
            "continuity_notes",
            "character_knowledge",
            "plot_threads",
=======
            "mentor_results",
            "mentor_analyses",
            "mentor_analyses_fts",
>>>>>>> 9ef44933
        ]

        try:
            with sqlite3.connect(self.db_path) as conn:
                cursor = conn.execute(
                    "SELECT name FROM sqlite_master WHERE type='table'"
                )
                existing_tables = {row[0] for row in cursor.fetchall()}

                missing_tables = set(required_tables) - existing_tables
                if missing_tables:
                    logger.error(f"Missing tables: {missing_tables}")
                    return False

                return True

        except sqlite3.Error as e:
            logger.error(f"Error validating schema: {e}")
            return False


def create_database(db_path: str | Path) -> DatabaseSchema:
    """Create a new ScriptRAG database with schema.

    Args:
        db_path: Path to SQLite database file

    Returns:
        DatabaseSchema instance
    """
    schema = DatabaseSchema(db_path)
    schema.create_schema()
    return schema


def migrate_database(db_path: str | Path) -> bool:
    """Migrate database to current schema version.

    Args:
        db_path: Path to SQLite database file

    Returns:
        True if migration was successful
    """
    schema = DatabaseSchema(db_path)

    if not schema.needs_migration():
        logger.info("Database is already at current schema version")
        return True

    current_version = schema.get_current_version()
    logger.info(
        f"Migrating database from version {current_version} to {SCHEMA_VERSION}"
    )

    # Handle migration paths
    if current_version == 0:
        schema.create_schema()
        return True

    # Apply migrations incrementally
    with sqlite3.connect(db_path) as conn:
        conn.execute("PRAGMA foreign_keys = ON")

        if current_version < 4:
            # Apply migration to version 4 (scene dependencies)
            logger.info("Applying migration to version 4 (scene dependencies)")

            # Read and execute migration SQL
            migration_sql = """
            -- Scene dependencies table for logical ordering
            CREATE TABLE IF NOT EXISTS scene_dependencies (
                id TEXT PRIMARY KEY,
                from_scene_id TEXT NOT NULL,
                to_scene_id TEXT NOT NULL,
                dependency_type TEXT NOT NULL,
                description TEXT,
                strength REAL DEFAULT 1.0,
                metadata_json TEXT,
                created_at TIMESTAMP DEFAULT CURRENT_TIMESTAMP,
                updated_at TIMESTAMP DEFAULT CURRENT_TIMESTAMP,
                FOREIGN KEY (from_scene_id) REFERENCES scenes(id) ON DELETE CASCADE,
                FOREIGN KEY (to_scene_id) REFERENCES scenes(id) ON DELETE CASCADE,
                UNIQUE(from_scene_id, to_scene_id, dependency_type)
            );

            CREATE INDEX IF NOT EXISTS idx_scene_dependencies_from
                ON scene_dependencies(from_scene_id);
            CREATE INDEX IF NOT EXISTS idx_scene_dependencies_to
                ON scene_dependencies(to_scene_id);
            CREATE INDEX IF NOT EXISTS idx_scene_dependencies_type
                ON scene_dependencies(dependency_type);

            CREATE TRIGGER IF NOT EXISTS update_scene_dependencies_timestamp
                AFTER UPDATE ON scene_dependencies
                BEGIN
                    UPDATE scene_dependencies
                    SET updated_at = CURRENT_TIMESTAMP WHERE id = NEW.id;
                END;
            """

            conn.executescript(migration_sql)

            # Update schema version
            conn.execute(
                "INSERT INTO schema_info (version, description) VALUES (?, ?)",
                (4, "Added scene dependencies table for logical ordering"),
            )
            conn.commit()

        if current_version < 5:
<<<<<<< HEAD
            # Apply migration to version 5 (Script Bible and Continuity Management)
            logger.info(
                "Applying migration to version 5 "
                "(Script Bible and Continuity Management)"
            )

            # Use the same SQL from the main schema
            # Extract the Script Bible tables portion
            # Get the Script Bible portion from the schema
            bible_migration_sql = f"""
            -- Script Bible tables for continuity management and series tracking
            {
                SCHEMA_SQL[
                    SCHEMA_SQL.find("-- Script Bible tables") : SCHEMA_SQL.find(
                        "-- FTS triggers"
                    )
                ]
            }
            """

            conn.executescript(bible_migration_sql)
=======
            # Apply migration to version 5 (mentor system)
            logger.info("Applying migration to version 5 (mentor system)")

            # Read and execute migration SQL for mentor system
            migration_sql = """
            -- Mentor analysis results table
            CREATE TABLE IF NOT EXISTS mentor_results (
                id TEXT PRIMARY KEY,
                mentor_name TEXT NOT NULL,
                mentor_version TEXT NOT NULL,
                script_id TEXT NOT NULL,
                summary TEXT NOT NULL,
                score REAL,
                analysis_date TIMESTAMP DEFAULT CURRENT_TIMESTAMP,
                execution_time_ms INTEGER,
                config_json TEXT,
                metadata_json TEXT,
                created_at TIMESTAMP DEFAULT CURRENT_TIMESTAMP,
                updated_at TIMESTAMP DEFAULT CURRENT_TIMESTAMP,
                FOREIGN KEY (script_id) REFERENCES scripts(id) ON DELETE CASCADE
            );

            -- Individual mentor analyses table
            CREATE TABLE IF NOT EXISTS mentor_analyses (
                id TEXT PRIMARY KEY,
                result_id TEXT NOT NULL,
                title TEXT NOT NULL,
                description TEXT NOT NULL,
                severity TEXT NOT NULL,
                scene_id TEXT,
                character_id TEXT,
                element_id TEXT,
                category TEXT NOT NULL,
                mentor_name TEXT NOT NULL,
                confidence REAL DEFAULT 1.0,
                recommendations_json TEXT,
                examples_json TEXT,
                metadata_json TEXT,
                created_at TIMESTAMP DEFAULT CURRENT_TIMESTAMP,
                updated_at TIMESTAMP DEFAULT CURRENT_TIMESTAMP,
                FOREIGN KEY (result_id) REFERENCES mentor_results(id) ON DELETE CASCADE,
                FOREIGN KEY (scene_id) REFERENCES scenes(id) ON DELETE CASCADE,
                FOREIGN KEY (character_id) REFERENCES characters(id) ON DELETE CASCADE,
                FOREIGN KEY (element_id) REFERENCES scene_elements(id) ON DELETE CASCADE
            );

            -- Indexes for mentor tables
            CREATE INDEX IF NOT EXISTS idx_mentor_results_script_id
                ON mentor_results(script_id);
            CREATE INDEX IF NOT EXISTS idx_mentor_results_mentor_name
                ON mentor_results(mentor_name);
            CREATE INDEX IF NOT EXISTS idx_mentor_results_analysis_date
                ON mentor_results(analysis_date);
            CREATE INDEX IF NOT EXISTS idx_mentor_analyses_result_id
                ON mentor_analyses(result_id);
            CREATE INDEX IF NOT EXISTS idx_mentor_analyses_scene_id
                ON mentor_analyses(scene_id);
            CREATE INDEX IF NOT EXISTS idx_mentor_analyses_character_id
                ON mentor_analyses(character_id);
            CREATE INDEX IF NOT EXISTS idx_mentor_analyses_element_id
                ON mentor_analyses(element_id);
            CREATE INDEX IF NOT EXISTS idx_mentor_analyses_category
                ON mentor_analyses(category);
            CREATE INDEX IF NOT EXISTS idx_mentor_analyses_severity
                ON mentor_analyses(severity);
            CREATE INDEX IF NOT EXISTS idx_mentor_analyses_mentor_name
                ON mentor_analyses(mentor_name);

            -- Triggers for mentor tables
            CREATE TRIGGER IF NOT EXISTS update_mentor_results_timestamp
                AFTER UPDATE ON mentor_results
                BEGIN
                    UPDATE mentor_results
                    SET updated_at = CURRENT_TIMESTAMP
                    WHERE id = NEW.id;
                END;

            CREATE TRIGGER IF NOT EXISTS update_mentor_analyses_timestamp
                AFTER UPDATE ON mentor_analyses
                BEGIN
                    UPDATE mentor_analyses
                    SET updated_at = CURRENT_TIMESTAMP
                    WHERE id = NEW.id;
                END;

            -- Full-text search for mentor analyses
            CREATE VIRTUAL TABLE IF NOT EXISTS mentor_analyses_fts USING fts5(
                analysis_id,
                title,
                description,
                mentor_name,
                category,
                content='mentor_analyses',
                content_rowid='rowid'
            );

            CREATE TRIGGER IF NOT EXISTS mentor_analyses_fts_insert
                AFTER INSERT ON mentor_analyses
                BEGIN
                    INSERT INTO mentor_analyses_fts(
                        analysis_id, title, description, mentor_name, category
                    )
                    VALUES (
                        NEW.id,
                        NEW.title,
                        NEW.description,
                        NEW.mentor_name,
                        NEW.category
                    );
                END;

            CREATE TRIGGER IF NOT EXISTS mentor_analyses_fts_update
                AFTER UPDATE ON mentor_analyses
                BEGIN
                    UPDATE mentor_analyses_fts
                    SET title = NEW.title, description = NEW.description,
                        mentor_name = NEW.mentor_name, category = NEW.category
                    WHERE analysis_id = NEW.id;
                END;

            CREATE TRIGGER IF NOT EXISTS mentor_analyses_fts_delete
                AFTER DELETE ON mentor_analyses
                BEGIN
                    DELETE FROM mentor_analyses_fts WHERE analysis_id = OLD.id;
                END;
            """

            conn.executescript(migration_sql)
>>>>>>> 9ef44933

            # Update schema version
            conn.execute(
                "INSERT INTO schema_info (version, description) VALUES (?, ?)",
<<<<<<< HEAD
                (5, "Added Script Bible and Continuity Management tables"),
=======
                (
                    5,
                    "Added mentor system tables for automated screenplay analysis",
                ),
>>>>>>> 9ef44933
            )
            conn.commit()

    return True<|MERGE_RESOLUTION|>--- conflicted
+++ resolved
@@ -13,7 +13,7 @@
 logger = get_logger(__name__)
 
 # Schema version for migrations
-SCHEMA_VERSION = 5
+SCHEMA_VERSION = 6
 
 # SQL DDL statements for creating tables
 SCHEMA_SQL = """
@@ -990,7 +990,9 @@
             "scene_dependencies",
             "scene_elements_fts",
             "characters_fts",
-<<<<<<< HEAD
+            "mentor_results",
+            "mentor_analyses",
+            "mentor_analyses_fts",
             "series_bibles",
             "character_profiles",
             "world_elements",
@@ -999,11 +1001,6 @@
             "continuity_notes",
             "character_knowledge",
             "plot_threads",
-=======
-            "mentor_results",
-            "mentor_analyses",
-            "mentor_analyses_fts",
->>>>>>> 9ef44933
         ]
 
         try:
@@ -1115,29 +1112,6 @@
             conn.commit()
 
         if current_version < 5:
-<<<<<<< HEAD
-            # Apply migration to version 5 (Script Bible and Continuity Management)
-            logger.info(
-                "Applying migration to version 5 "
-                "(Script Bible and Continuity Management)"
-            )
-
-            # Use the same SQL from the main schema
-            # Extract the Script Bible tables portion
-            # Get the Script Bible portion from the schema
-            bible_migration_sql = f"""
-            -- Script Bible tables for continuity management and series tracking
-            {
-                SCHEMA_SQL[
-                    SCHEMA_SQL.find("-- Script Bible tables") : SCHEMA_SQL.find(
-                        "-- FTS triggers"
-                    )
-                ]
-            }
-            """
-
-            conn.executescript(bible_migration_sql)
-=======
             # Apply migration to version 5 (mentor system)
             logger.info("Applying migration to version 5 (mentor system)")
 
@@ -1266,20 +1240,45 @@
             """
 
             conn.executescript(migration_sql)
->>>>>>> 9ef44933
 
             # Update schema version
             conn.execute(
                 "INSERT INTO schema_info (version, description) VALUES (?, ?)",
-<<<<<<< HEAD
-                (5, "Added Script Bible and Continuity Management tables"),
-=======
                 (
                     5,
                     "Added mentor system tables for automated screenplay analysis",
                 ),
->>>>>>> 9ef44933
             )
             conn.commit()
 
+        if current_version < 6:
+            # Apply migration to version 6 (Script Bible and Continuity Management)
+            logger.info(
+                "Applying migration to version 6 "
+                "(Script Bible and Continuity Management)"
+            )
+
+            # Use the same SQL from the main schema
+            # Extract the Script Bible tables portion
+            # Get the Script Bible portion from the schema
+            bible_migration_sql = f"""
+            -- Script Bible tables for continuity management and series tracking
+            {
+                SCHEMA_SQL[
+                    SCHEMA_SQL.find("-- Script Bible tables") : SCHEMA_SQL.find(
+                        "-- FTS triggers"
+                    )
+                ]
+            }
+            """
+
+            conn.executescript(bible_migration_sql)
+
+            # Update schema version
+            conn.execute(
+                "INSERT INTO schema_info (version, description) VALUES (?, ?)",
+                (6, "Added Script Bible and Continuity Management tables"),
+            )
+            conn.commit()
+
     return True