"""Hero's Journey Mentor Implementation.

This mentor analyzes screenplays based on Joseph Campbell's monomyth structure,
adapted for practical screenplay analysis. It identifies key archetypal stages
and provides feedback on the hero's transformation journey.

The mentor analyzes:
1. Campbell's 17-stage monomyth consolidated for screenwriting
2. Hero transformation and character growth
3. Archetypal characters (mentor, shadow, herald, etc.)
4. Mythological patterns and symbolism
5. Internal vs external journey alignment
6. Genre-specific adaptations of the journey
"""

from collections.abc import Callable
from datetime import datetime
from typing import Any, cast
from uuid import UUID

from scriptrag.config import get_logger
from scriptrag.mentors.base import (
    AnalysisSeverity,
    BaseMentor,
    MentorAnalysis,
    MentorResult,
    MentorType,
)

logger = get_logger(__name__)

# Configuration constants for stage matching
STAGE_MATCH_MINIMUM_SCORE = 2.0  # Minimum score to consider a stage match
POSITION_MATCH_CLOSE_THRESHOLD = 0.05  # Position difference for close match (5%)
POSITION_MATCH_MODERATE_THRESHOLD = 0.10  # Position difference for moderate match (10%)
POSITION_BONUS_CLOSE = 1.0  # Score bonus for close position match
POSITION_BONUS_MODERATE = 0.5  # Score bonus for moderate position match

# Scene search flexibility
SCENE_SEARCH_BUFFER = 2  # Number of scenes to search beyond expected range

# Score calculation weights
STAGE_PRESENCE_WEIGHT = 50  # Weight for having stages present (50%)
STAGE_QUALITY_WEIGHT = 30  # Weight for implementation quality (30%)
STAGE_MATCH_QUALITY_DIVISOR = 5.0  # Divisor for normalizing match scores
STAGE_MATCH_WEIGHT = 0.6  # Weight for match score in quality calculation
TIMING_ACCURACY_WEIGHT = 0.4  # Weight for timing accuracy in quality calculation

# Bonus scores
MINIMUM_STAGES_BONUS = 5  # Bonus for meeting minimum stages
GENRE_ADAPTATION_BONUS = 3  # Bonus for genre-specific implementation

# Implementation quality thresholds
STRONG_IMPLEMENTATION_SCORE = 4.0  # Score for strong implementation
STRONG_IMPLEMENTATION_TIMING = 0.05  # Timing accuracy for strong implementation
GOOD_IMPLEMENTATION_SCORE = 3.0  # Score for good implementation
GOOD_IMPLEMENTATION_TIMING = 0.10  # Timing accuracy for good implementation


class HerosJourneyStage:
    """Represents a stage in the Hero's Journey."""

    def __init__(
        self,
        name: str,
        description: str,
        act: int,
        percentage_range: tuple[float, float],
        keywords: list[str],
        archetypes: list[str],
    ):
        """Initialize a Hero's Journey stage.

        Args:
            name: Stage name
            description: Stage description
            act: Which act this stage typically appears in (1, 2, or 3)
            percentage_range: Expected position in script (0.0 to 1.0)
            keywords: Keywords to look for in scenes
            archetypes: Character archetypes associated with this stage
        """
        self.name = name
        self.description = description
        self.act = act
        self.percentage_range = percentage_range
        self.keywords = keywords
        self.archetypes = archetypes


# Campbell's full 17-stage monomyth structure adapted for screenwriting
HEROS_JOURNEY_STAGES = [
    # Act 1: Departure (0-25%)
    HerosJourneyStage(
        "Ordinary World",
        (
            "The hero's normal life before the story begins. Establishes the hero's "
            "background, environment, character wound, and what's at stake. This is "
            "the 'before' snapshot that will contrast with the hero's transformation."
        ),
        1,
        (0.0, 0.10),
        ["ordinary", "normal", "routine", "everyday", "familiar", "home", "status quo"],
        ["hero"],
    ),
    HerosJourneyStage(
        "Call to Adventure",
        (
            "The inciting incident that disrupts the ordinary world. A problem, "
            "challenge, or adventure presents itself, demanding action. This is the "
            "story's catalyst that sets everything in motion."
        ),
        1,
        (0.10, 0.12),
        [
            "call",
            "adventure",
            "quest",
            "mission",
            "problem",
            "challenge",
            "inciting",
            "catalyst",
        ],
        ["herald"],
    ),
    HerosJourneyStage(
        "Refusal of the Call",
        (
            "The hero's initial reluctance or fear. Shows their humanity, the stakes "
            "involved, and the magnitude of the journey ahead. Often manifests as "
            "doubt, fear, or conflicting obligations."
        ),
        1,
        (0.12, 0.18),
        [
            "refuse",
            "reluctant",
            "fear",
            "doubt",
            "hesitate",
            "can't",
            "won't",
            "afraid",
        ],
        ["hero", "threshold_guardian"],
    ),
    HerosJourneyStage(
        "Meeting the Mentor",
        (
            "The hero encounters a wise figure who provides advice, guidance, magical "
            "gifts, or training. The mentor represents the hero's highest aspirations "
            "and often embodies what the hero can become."
        ),
        1,
        (0.18, 0.22),
        ["mentor", "teacher", "guide", "wise", "advice", "training", "gift", "lesson"],
        ["mentor", "hero"],
    ),
    HerosJourneyStage(
        "Crossing the First Threshold",
        (
            "The hero commits to the adventure and enters the special world. This is "
            "the first plot point, the moment of no return where the journey truly "
            "begins and Act Two starts."
        ),
        1,
        (0.22, 0.25),
        [
            "threshold",
            "cross",
            "enter",
            "commit",
            "journey begins",
            "new world",
            "decision",
        ],
        ["hero", "threshold_guardian"],
    ),
    # Act 2A: Initiation/Descent (25-50%)
    HerosJourneyStage(
        "Belly of the Whale",
        (
            "The hero is fully separated from the known world and self. Often a moment "
            "of apparent defeat or being swallowed by the unknown. Represents the "
            "hero's willingness to undergo metamorphosis."
        ),
        2,
        (0.25, 0.30),
        ["trapped", "swallowed", "separated", "isolated", "consumed", "metamorphosis"],
        ["hero"],
    ),
    HerosJourneyStage(
        "Tests, Allies, and Enemies",
        (
            "The hero faces challenges and makes allies and enemies in the special "
            "world. They learn the rules of this new world, their skills are tested, "
            "and the fun and games of the premise play out."
        ),
        2,
        (0.30, 0.45),
        ["test", "challenge", "ally", "enemy", "friend", "foe", "trial", "learn"],
        ["hero", "ally", "enemy", "shapeshifter", "trickster"],
    ),
    HerosJourneyStage(
        "Approach to the Inmost Cave",
        (
            "The hero prepares for the major challenge in the special world. Often "
            "involves planning, gathering resources, facing inner fears, or crossing "
            "a second threshold into the most dangerous place."
        ),
        2,
        (0.45, 0.50),
        ["approach", "prepare", "plan", "inmost cave", "danger", "fear", "preparation"],
        ["hero", "ally", "shadow"],
    ),
    # Act 2B: The Abyss and Transformation (50-75%)
    HerosJourneyStage(
        "The Ordeal",
        (
            "The midpoint crisis where the hero faces their greatest fear or most "
            "deadly enemy. A major setback or the death of the ego. The hero must "
            "die (literally or metaphorically) to be reborn."
        ),
        2,
        (0.50, 0.55),
        ["ordeal", "crisis", "death", "fear", "battle", "confrontation", "midpoint"],
        ["hero", "shadow"],
    ),
    HerosJourneyStage(
        "Meeting with the Goddess",
        (
            "The hero experiences unconditional love or a profound connection. Often "
            "represents the hero's encounter with their anima/animus or a moment of "
            "spiritual awakening and self-realization."
        ),
        2,
        (0.55, 0.58),
        [
            "love",
            "goddess",
            "connection",
            "spiritual",
            "awakening",
            "anima",
            "understanding",
        ],
        ["hero", "goddess", "shapeshifter"],
    ),
    HerosJourneyStage(
        "Woman as Temptress",
        (
            "The hero faces temptation that could derail the quest. Not always "
            "literally a woman - represents any temptation away from the spiritual "
            "journey toward material or selfish concerns."
        ),
        2,
        (0.58, 0.62),
        ["temptation", "distraction", "desire", "material", "selfish", "abandon"],
        ["hero", "temptress", "shapeshifter"],
    ),
    HerosJourneyStage(
        "Atonement with the Father",
        (
            "The hero confronts whatever holds ultimate power in their life. Often "
            "a father figure, authority, or the hero's greatest fear. Represents "
            "confronting and transcending one's limitations."
        ),
        2,
        (0.62, 0.68),
        ["father", "authority", "confrontation", "power", "atonement", "face"],
        ["hero", "father_figure", "shadow"],
    ),
    HerosJourneyStage(
        "Apotheosis",
        (
            "The hero's moment of divine knowledge or realization. A period of rest "
            "and fulfillment before the final push. The hero achieves a greater "
            "understanding of purpose and self."
        ),
        2,
        (0.68, 0.72),
        [
            "realization",
            "divine",
            "understanding",
            "enlightenment",
            "peace",
            "knowledge",
        ],
        ["hero"],
    ),
    HerosJourneyStage(
        "The Ultimate Boon",
        (
            "The achievement of the quest's goal. The hero gains what they came for - "
            "the elixir, knowledge, or experience. This reward often transcends the "
            "original goal with deeper meaning."
        ),
        2,
        (0.72, 0.75),
        ["reward", "treasure", "elixir", "boon", "achievement", "goal", "victory"],
        ["hero"],
    ),
    # Act 3: Return (75-100%)
    HerosJourneyStage(
        "The Road Back",
        (
            "The hero begins the journey back to the ordinary world. Often faces a "
            "choice between personal desire and higher cause, or a moment of "
            "rededication to completing the journey."
        ),
        3,
        (0.75, 0.80),
        ["return", "road back", "choice", "consequence", "rededication", "pursuit"],
        ["hero", "shadow"],
    ),
    HerosJourneyStage(
        "Resurrection",
        (
            "The climax where the hero faces a final life-or-death test. Using all "
            "lessons learned, the hero is purified and transformed into a new being "
            "with the wisdom of both worlds."
        ),
        3,
        (0.80, 0.90),
        [
            "resurrection",
            "climax",
            "final battle",
            "transformation",
            "rebirth",
            "purification",
        ],
        ["hero", "shadow"],
    ),
    HerosJourneyStage(
        "Return with the Elixir",
        (
            "The hero returns to the ordinary world with something to heal it - "
            "wisdom, a cure, or knowledge. The hero is now master of both the inner "
            "and outer worlds, bringing renewal to their community."
        ),
        3,
        (0.90, 1.0),
        ["return", "elixir", "wisdom", "home", "changed", "master", "gift", "healing"],
        ["hero"],
    ),
]

# Practical consolidated stages for screenwriters (8 key beats)
PRACTICAL_STAGES = {
    "Ordinary World": ["Ordinary World"],
    "Call to Adventure": ["Call to Adventure"],
    "Crossing the Threshold": [
        "Refusal of the Call",
        "Meeting the Mentor",
        "Crossing the First Threshold",
    ],
    "Tests & Allies": ["Belly of the Whale", "Tests, Allies, and Enemies"],
    "Ordeal": ["Approach to the Inmost Cave", "The Ordeal"],
    "Reward/Road Back": [
        "Meeting with the Goddess",
        "Woman as Temptress",
        "Atonement with the Father",
        "Apotheosis",
        "The Ultimate Boon",
        "The Road Back",
    ],
    "Resurrection": ["Resurrection"],
    "Return with Elixir": ["Return with the Elixir"],
}

# Genre-specific adaptations
GENRE_ADAPTATIONS = {
    "action": {
        "ordinary_world_weight": 0.07,  # Compressed setup
        "tests_allies_weight": 0.35,  # Extended action sequences
        "physical_emphasis": True,
        "multiple_resurrections": True,
    },
    "drama": {
        "ordinary_world_weight": 0.15,  # Extended character setup
        "internal_journey": True,
        "psychological_ordeal": True,
        "emotional_resurrection": True,
    },
    "comedy": {
        "subverted_expectations": True,
        "mentor_as_comic_relief": True,
        "ordeal_as_embarrassment": True,
        "return_with_wisdom": True,
    },
    "romance": {
        "enemy_as_love_interest": True,
        "goddess_meeting_central": True,
        "internal_external_balance": True,
    },
    "thriller": {
        "compressed_setup": True,
        "extended_approach": True,
        "psychological_focus": True,
        "trust_themes": True,
    },
    "scifi_fantasy": {
        "world_building_emphasis": True,
        "literal_transformation": True,
        "magical_mentors": True,
        "epic_scope": True,
    },
}

# Character archetypes in the Hero's Journey
ARCHETYPES = {
    "hero": "The protagonist who goes on the journey",
    "mentor": "Wise figure who aids the hero",
    "herald": "Character who brings the call to adventure",
    "threshold_guardian": "Tests the hero's resolve",
    "shapeshifter": "Character whose loyalty/nature is unclear",
    "shadow": "The antagonist or dark force",
    "ally": "Companions who help the hero",
    "trickster": "Comic relief and catalyst for change",
    "goddess": "Represents unconditional love or spiritual connection",
    "temptress": "Represents material temptations",
    "father_figure": "Authority figure or ultimate power",
}

# Classic film examples for each stage
STAGE_EXAMPLES = {
    "Ordinary World": {
        "Star Wars": "Luke on Tatooine, farming moisture",
        "The Matrix": "Neo in his cubicle, living a double life",
        "The Hobbit": "Bilbo in the Shire, comfortable and routine",
    },
    "Call to Adventure": {
        "Star Wars": "Leia's hologram message",
        "The Matrix": "Follow the white rabbit message",
        "The Hobbit": "Gandalf's invitation to adventure",
    },
    "Refusal of the Call": {
        "Star Wars": "Luke must stay for the harvest",
        "The Matrix": "Neo doesn't believe he's the One",
        "The Hobbit": "Bilbo: 'Adventures make you late for dinner'",
    },
    "Meeting the Mentor": {
        "Star Wars": "Obi-Wan teaches Luke about the Force",
        "The Matrix": "Morpheus offers the pills",
        "The Hobbit": "Gandalf provides guidance and Sting",
    },
    "Crossing the First Threshold": {
        "Star Wars": "Luke leaves Tatooine",
        "The Matrix": "Neo takes the red pill",
        "The Hobbit": "Bilbo runs out his door",
    },
    "The Ordeal": {
        "Star Wars": "Trash compactor scene",
        "The Matrix": "Neo's first fight with Agent Smith",
        "The Hobbit": "Riddles in the dark with Gollum",
    },
    "Resurrection": {
        "Star Wars": "Trench run with Vader",
        "The Matrix": "Neo dies and returns as the One",
        "The Hobbit": "Battle of Five Armies",
    },
    "Return with the Elixir": {
        "Star Wars": "Medal ceremony, hope restored",
        "The Matrix": "Neo's phone call, promising freedom",
        "The Hobbit": "Bilbo returns changed, writes his story",
    },
}


class HerosJourneyMentor(BaseMentor):
    """Hero's Journey mentor for screenplay mythological structure analysis.

    This mentor analyzes screenplays according to Joseph Campbell's monomyth
    structure, providing feedback on archetypal patterns, hero transformation,
    and mythological storytelling elements.
    """

    def __init__(self, config: dict[str, Any] | None = None) -> None:
        """Initialize the Hero's Journey mentor.

        Args:
            config: Optional configuration including:
                - check_archetypes: Whether to analyze character archetypes (default: Tr
                - strict_order: Whether stages must appear in order (default: False)
                - minimum_stages: Minimum stages required (default: 8 of 12)
        """
        super().__init__(config)
        self._version = "1.0.0"

        # Configuration
        self.check_archetypes = self.config.get("check_archetypes", True)
        self.strict_order = self.config.get("strict_order", False)
        self.minimum_stages = self.config.get("minimum_stages", 12)  # 12 of 17 stages
        self.use_practical_beats = self.config.get("use_practical_beats", True)
        self.genre = self.config.get("genre", "general")

        # Cache for scene text to avoid repeated extraction
        self._scene_text_cache: dict[int, str] = {}

    @property
    def name(self) -> str:
        """Unique name identifier for this mentor."""
        return "heros_journey"

    @property
    def description(self) -> str:
        """Human-readable description of what this mentor analyzes."""
        return (
            "Analyzes screenplay structure based on Joseph Campbell's Hero's Journey "
            "monomyth, identifying archetypal stages, character roles, and the hero's "
            "transformation arc through mythological patterns."
        )

    @property
    def mentor_type(self) -> MentorType:
        """Type category this mentor belongs to."""
        return MentorType.STORY_STRUCTURE

    @property
    def categories(self) -> list[str]:
        """Categories of analysis this mentor provides."""
        return [
            "monomyth",
            "hero_transformation",
            "archetypes",
            "mythological_structure",
            "journey_stages",
        ]

    async def analyze_script(
        self,
        script_id: UUID,
        db_operations: Any,
        progress_callback: Callable[[float, str], None] | None = None,
    ) -> MentorResult:
        """Analyze a script using Hero's Journey methodology.

        Args:
            script_id: UUID of the script to analyze
            db_operations: Database operations interface
            progress_callback: Optional progress callback

        Returns:
            Complete Hero's Journey analysis result
        """
        start_time = datetime.utcnow()
        analyses: list[MentorAnalysis] = []

        try:
            if progress_callback:
                progress_callback(0.1, "Loading script and identifying hero...")

            # Get script and scenes
            script_data = await self._get_script_data(script_id, db_operations)
            if not script_data:
                raise ValueError(f"Script {script_id} not found")

            scenes = script_data["scenes"]
            characters = script_data["characters"]

            if progress_callback:
                progress_callback(0.2, "Analyzing mythological stages...")

            # Analyze Hero's Journey stages
            stage_analyses = await self._analyze_stages(scenes)
            analyses.extend(stage_analyses)

            if progress_callback:
                progress_callback(0.4, "Identifying archetypal characters...")

            # Analyze character archetypes if enabled
            if self.check_archetypes and characters:
                archetype_analyses = await self._analyze_archetypes(characters, scenes)
                analyses.extend(archetype_analyses)

            if progress_callback:
                progress_callback(0.6, "Tracking hero transformation...")

            # Analyze hero's transformation arc
            transformation_analyses = await self._analyze_transformation(script_data)
            analyses.extend(transformation_analyses)

            if progress_callback:
                progress_callback(0.8, "Analyzing internal vs external journey...")

            # Analyze internal vs external journey alignment
            journey_analyses = await self._analyze_journey_alignment(scenes)
            analyses.extend(journey_analyses)

            if progress_callback:
                progress_callback(0.9, "Generating mythological insights...")

            # Generate overall score and summary
            score = self._calculate_score(analyses)
            summary = self._generate_summary(analyses, len(scenes))

            execution_time = int(
                (datetime.utcnow() - start_time).total_seconds() * 1000
            )

            if progress_callback:
                progress_callback(1.0, "Hero's Journey analysis complete")

            return MentorResult(
                mentor_name=self.name,
                mentor_version=self.version,
                script_id=script_id,
                analyses=analyses,
                summary=summary,
                score=score,
                execution_time_ms=execution_time,
                config=self.config,
            )

        except Exception as e:
            logger.error(f"Hero's Journey analysis failed for script {script_id}: {e}")

            # Return error result
            error_analysis = MentorAnalysis(
                title="Analysis Error",
                description=f"Hero's Journey analysis failed: {e!s}",
                severity=AnalysisSeverity.ERROR,
                scene_id=None,
                character_id=None,
                element_id=None,
                category="analysis_error",
                mentor_name=self.name,
            )

            execution_time = int(
                (datetime.utcnow() - start_time).total_seconds() * 1000
            )

            return MentorResult(
                mentor_name=self.name,
                mentor_version=self.version,
                script_id=script_id,
                analyses=[error_analysis],
                summary=f"Analysis failed due to error: {e!s}",
                score=0.0,
                execution_time_ms=execution_time,
                config=self.config,
            )

    async def _get_script_data(
        self,
        script_id: UUID,
        _db_operations: Any,
    ) -> dict | None:
        """Get script data including scenes and characters."""
        try:
            # This would use the database operations to get script data
            # For now, return a placeholder structure
            # In real implementation, this would query:
            # - Script metadata
            # - All scenes in script order
            # - Scene elements (dialogue, action, etc.)
            # - Characters with their appearances

            # Placeholder - would be replaced with actual database queries
            return {
                "script_id": script_id,
                "title": "Sample Script",
                "scenes": [],  # Would contain actual scene data
                "characters": [],  # Would contain character data
            }

        except Exception as e:
            logger.error(f"Failed to get script data for {script_id}: {e}")
            return None

    async def _analyze_stages(self, scenes: list[dict]) -> list[MentorAnalysis]:
        """Analyze Hero's Journey stages in the script."""
        analyses = []
        total_scenes = len(scenes) if scenes else 100
        found_stages = []

        for stage in HEROS_JOURNEY_STAGES:
            # Calculate expected scene range
            start_scene = int(stage.percentage_range[0] * total_scenes)
            end_scene = int(stage.percentage_range[1] * total_scenes)

            # Look for this stage in the script
            stage_found = self._find_stage_in_scenes(
                stage, scenes, start_scene, end_scene
            )

            if stage_found:
                found_stages.append(stage.name)
                # Analyze stage implementation
                analysis = self._analyze_stage_implementation(
                    stage, stage_found, start_scene, end_scene
                )
                if analysis:
                    analyses.append(analysis)
            else:
                # Stage missing
                severity = (
                    AnalysisSeverity.WARNING
                    if len(found_stages) >= self.minimum_stages
                    else AnalysisSeverity.ERROR
                )

                analyses.append(
                    MentorAnalysis(
                        title=f"Missing Stage: {stage.name}",
                        description=(
                            f"The '{stage.name}' stage was not clearly identified. "
                            f"{stage.description}"
                        ),
                        severity=severity,
                        scene_id=None,
                        character_id=None,
                        element_id=None,
                        category="journey_stages",
                        mentor_name=self.name,
                        recommendations=self._get_stage_recommendations(stage),
                        metadata={
                            "stage_name": stage.name,
                            "expected_position": stage.percentage_range,
                            "act": stage.act,
                        },
                    )
                )

        # Check stage ordering if strict mode
        if self.strict_order and len(found_stages) > 1:
            order_analysis = self._check_stage_order(found_stages)
            if order_analysis:
                analyses.append(order_analysis)

        return analyses

    def _find_stage_in_scenes(
        self,
<<<<<<< HEAD
        stage: HerosJourneyStage,
        scenes: list[dict],
        start_scene: int,
        end_scene: int,
=======
        _stage: HerosJourneyStage,
        _scenes: list[dict],
        _start_scene: int,
        _end_scene: int,
>>>>>>> 729f210f
    ) -> dict | None:
        """Find scenes that contain the specified stage."""
        if not scenes:
            return None

        # Search within expected range, but also a bit beyond for flexibility
        # Ensure bounds are properly clamped to avoid index errors
        search_start = max(0, start_scene - SCENE_SEARCH_BUFFER)
        search_end = min(len(scenes), end_scene + SCENE_SEARCH_BUFFER)

        best_match = None
        best_score = 0.0

        # No need for additional bounds checking in loop since range handles it
        for i in range(search_start, search_end):
            scene = scenes[i]
            score = self._calculate_stage_match_score(stage, scene)

            if score > best_score:
                best_score = score
                best_match = {
                    "scene_index": i,
                    "scene": scene,
                    "score": score,
                    "position": i / len(scenes) if scenes else 0,
                }

        # Require minimum score for match
        return best_match if best_score >= STAGE_MATCH_MINIMUM_SCORE else None

    def _calculate_stage_match_score(
        self, stage: HerosJourneyStage, scene: dict
    ) -> float:
        """Calculate how well a scene matches a stage."""
        score = 0.0

        # Get scene text content
        scene_text = self._get_scene_text(scene)
        if not scene_text:
            return score
        scene_text = scene_text.lower()

        # Check for keyword matches
        for keyword in stage.keywords:
            if keyword in scene_text:
                score += 1.0
                # Bonus for multiple occurrences
                count = scene_text.count(keyword)
                if count > 1:
                    score += min(count - 1, 2) * 0.3

        # Check scene heading/slug
        scene_heading = scene.get("scene_heading", "").lower()
        for keyword in stage.keywords[:3]:  # Check top keywords in heading
            if keyword in scene_heading:
                score += 0.5

        # Check for archetypal characters
        characters = scene.get("characters", [])
        for archetype in stage.archetypes:
            # This would match character names/roles to archetypes
            # For now, simple heuristic
            if archetype == "hero" and characters:
                score += 0.2  # Hero likely present
            elif archetype == "mentor" and len(characters) >= 2:
                score += 0.3
            elif archetype in ["shadow", "enemy"] and any(
                word in scene_text for word in ["antagonist", "enemy", "villain"]
            ):
                score += 0.5

        # Bonus for position matching
        scene_position = scene.get("order", 0) / 100.0  # Normalized position
        expected_position = (stage.percentage_range[0] + stage.percentage_range[1]) / 2
        position_diff = abs(scene_position - expected_position)
        if position_diff < POSITION_MATCH_CLOSE_THRESHOLD:
            score += POSITION_BONUS_CLOSE
        elif position_diff < POSITION_MATCH_MODERATE_THRESHOLD:
            score += POSITION_BONUS_MODERATE

        return score

    def _get_scene_text(self, scene: dict) -> str:
        """Extract all text content from a scene.

        Optimized to minimize string operations and list allocations.
        Uses caching to avoid repeated extraction for the same scene.
        """
        # Check cache first using scene ID if available
        scene_id = scene.get("id")
        if scene_id and scene_id in self._scene_text_cache:
            return self._scene_text_cache[scene_id]

        # Pre-allocate list with reasonable initial capacity
        text_parts = []

        # Use direct key access with get() to avoid KeyError handling
        heading = scene.get("scene_heading")
        if heading:
            text_parts.append(heading)

        action = scene.get("action")
        if action:
            text_parts.append(action)

        # Process dialogue more efficiently
        dialogue_list = scene.get("dialogue")
        if dialogue_list:
            # Use list comprehension for better performance
            for dialogue in dialogue_list:
                if isinstance(dialogue, dict):
                    text = dialogue.get("text")
                    if text:
                        text_parts.append(text)
                    parenthetical = dialogue.get("parenthetical")
                    if parenthetical:
                        text_parts.append(parenthetical)

        # Process elements efficiently
        elements = scene.get("elements")
        if elements:
            # Use list comprehension to avoid repeated append calls
            text_parts.extend(
                element["text"] for element in elements if "text" in element
            )

        # Join once at the end
        result = " ".join(text_parts) if text_parts else ""

        # Cache the result if scene has an ID
        if scene_id:
            self._scene_text_cache[scene_id] = result

        return result

    def _analyze_stage_implementation(
        self,
        stage: HerosJourneyStage,
        stage_match: dict,
        expected_start: int,  # noqa: ARG002
        expected_end: int,  # noqa: ARG002
    ) -> MentorAnalysis | None:
        """Analyze how well a stage is implemented."""
        scene_index = stage_match["scene_index"]
        score = stage_match["score"]
        position = stage_match["position"]
        expected_position = (stage.percentage_range[0] + stage.percentage_range[1]) / 2
        timing_diff = abs(position - expected_position)

        # Determine implementation quality
        severity, title, desc_prefix = self._evaluate_implementation_quality(
            stage.name, score, timing_diff
        )

        # Build recommendations
        recommendations = self._build_stage_recommendations(
            stage, scene_index, score, position, expected_position, timing_diff
        )

        # Create description
        description = (
            f"{desc_prefix} '{stage.name}' at scene {scene_index + 1} "
            f"({position * 100:.1f}% through script). {stage.description}"
        )

        # Calculate metadata
        metadata = self._calculate_stage_metadata(
            stage.name, score, position, expected_position, timing_diff, scene_index
        )

        return MentorAnalysis(
            title=title,
            description=description,
            severity=severity,
            scene_id=stage_match["scene"].get("id"),
            character_id=None,
            element_id=None,
            category="journey_stages",
            mentor_name=self.name,
            recommendations=recommendations,
            metadata=metadata,
        )

    def _evaluate_implementation_quality(
        self, stage_name: str, score: float, timing_diff: float
    ) -> tuple[AnalysisSeverity, str, str]:
        """Evaluate the quality of a stage implementation.

        Returns: (severity, title, description_prefix)
        """
        if (
            score >= STRONG_IMPLEMENTATION_SCORE
            and timing_diff < STRONG_IMPLEMENTATION_TIMING
        ):
            return (
                AnalysisSeverity.INFO,
                f"Strong {stage_name} Implementation",
                "Excellent implementation of",
            )
        if (
            score >= GOOD_IMPLEMENTATION_SCORE
            and timing_diff < GOOD_IMPLEMENTATION_TIMING
        ):
            return (
                AnalysisSeverity.SUGGESTION,
                f"{stage_name} - Good with Room for Enhancement",
                "Good implementation of",
            )
        return (
            AnalysisSeverity.WARNING,
            f"{stage_name} - Weak Implementation",
            "Weak implementation of",
        )

    def _build_stage_recommendations(
        self,
        stage: HerosJourneyStage,
        scene_index: int,
        score: float,
        position: float,
        expected_position: float,
        timing_diff: float,
    ) -> list[str]:
        """Build recommendations for improving stage implementation."""
        recommendations = []

        # Add timing recommendations
        timing_recs = self._get_timing_recommendations(
            scene_index, position, expected_position, timing_diff
        )
        recommendations.extend(timing_recs)

        # Add content recommendations
        if score < GOOD_IMPLEMENTATION_SCORE:
            recommendations.extend(
                [
                    f"Strengthen {stage.name} by incorporating more key elements: "
                    f"{', '.join(stage.keywords[:3])}",
                    "Ensure the scene clearly communicates this stage's purpose",
                ]
            )

        # Add genre-specific recommendations
        genre_recs = self._get_genre_specific_recommendations(stage)
        recommendations.extend(genre_recs)

        return recommendations

    def _get_timing_recommendations(
        self,
        scene_index: int,
        position: float,
        expected_position: float,
        timing_diff: float,
    ) -> list[str]:
        """Get recommendations for stage timing issues."""
        recommendations = []

        if timing_diff > POSITION_MATCH_MODERATE_THRESHOLD:
            if position < expected_position:
                recommendations.append(
                    f"This stage appears early (scene {scene_index + 1}). "
                    f"Consider delaying until around {int(expected_position * 100)}% "
                    "of the script for better pacing."
                )
            else:
                recommendations.append(
                    f"This stage appears late (scene {scene_index + 1}). "
                    f"Consider moving earlier to around "
                    f"{int(expected_position * 100)}% of the script."
                )

        return recommendations

    def _get_genre_specific_recommendations(
        self, stage: HerosJourneyStage
    ) -> list[str]:
        """Get genre-specific recommendations for a stage."""
        recommendations = []

        if self.genre in GENRE_ADAPTATIONS:
            genre_adapt = cast(dict[str, Any], GENRE_ADAPTATIONS[self.genre])

            if (
                stage.name == "Ordinary World"
                and "ordinary_world_weight" in genre_adapt
            ):
                target_weight = genre_adapt["ordinary_world_weight"]
                recommendations.append(
                    f"For {self.genre}, aim for {int(target_weight * 100)}% "
                    "of script for setup"
                )
            elif (
                stage.name == "Tests, Allies, and Enemies"
                and "tests_allies_weight" in genre_adapt
            ):
                target_weight = genre_adapt.get("tests_allies_weight", 0.25)
                recommendations.append(
                    f"For {self.genre}, extend this section to "
                    f"{int(target_weight * 100)}% of script"
                )

        return recommendations

    def _calculate_stage_metadata(
        self,
        stage_name: str,
        score: float,
        position: float,
        expected_position: float,
        timing_diff: float,
        scene_index: int,
    ) -> dict[str, Any]:
        """Calculate metadata for stage analysis."""
        scene_range = (scene_index, scene_index + 1)
        coverage = ((scene_range[1] - scene_range[0]) / 100.0) * 100

        return {
            "stage_name": stage_name,
            "match_score": score,
            "position": position,
            "expected_position": expected_position,
            "timing_accuracy": 1.0 - min(timing_diff * 10, 1.0),
            "coverage_percentage": coverage,
        }

    def _check_stage_order(self, found_stages: list[str]) -> MentorAnalysis | None:
        """Check if stages appear in the correct order."""
        # Check if found stages are in the canonical order
        canonical_order = [stage.name for stage in HEROS_JOURNEY_STAGES]
        found_indices = [
            canonical_order.index(stage)
            for stage in found_stages
            if stage in canonical_order
        ]

        if found_indices != sorted(found_indices):
            return MentorAnalysis(
                title="Stage Order Issue",
                description=(
                    "The Hero's Journey stages appear out of traditional order. "
                    "While creative reordering can work, ensure it serves the story."
                ),
                severity=AnalysisSeverity.WARNING,
                scene_id=None,
                character_id=None,
                element_id=None,
                category="journey_stages",
                mentor_name=self.name,
                recommendations=[
                    "Consider if the non-linear structure enhances the story",
                    "Ensure audience can still follow the hero's transformation",
                    "Use clear transitions between time periods if non-linear",
                ],
            )
        return None

    async def _analyze_archetypes(
        self, _characters: list[dict], _scenes: list[dict]
    ) -> list[MentorAnalysis]:
        """Analyze character archetypes in the script."""
        analyses = []

        # Identify key archetypes
        analyses.append(
            MentorAnalysis(
                title="Archetypal Character Analysis",
                description=(
                    "Identifying character archetypes helps understand their "
                    "mythological functions in the hero's journey."
                ),
                severity=AnalysisSeverity.INFO,
                scene_id=None,
                character_id=None,
                element_id=None,
                category="archetypes",
                mentor_name=self.name,
                recommendations=[
                    "Ensure each archetype serves their mythological function",
                    "Consider if key archetypes are missing (mentor, shadow, herald)",
                    "Archetypes can be combined in single characters for complexity",
                ],
                metadata={
                    "identified_archetypes": [],  # Would list found archetypes
                },
            )
        )

        return analyses

    async def _analyze_transformation(
        self,
        _script_data: dict,
    ) -> list[MentorAnalysis]:
        """Analyze the hero's transformation arc."""
        analyses = []

        analyses.append(
            MentorAnalysis(
                title="Hero Transformation Arc",
                description=(
                    "The hero's journey is fundamentally about transformation. "
                    "The hero should be profoundly changed by their experiences."
                ),
                severity=AnalysisSeverity.INFO,
                scene_id=None,
                character_id=None,
                element_id=None,
                category="hero_transformation",
                mentor_name=self.name,
                recommendations=[
                    "Show clear contrast between hero at start vs end",
                    "Transformation should be earned through trials",
                    "Internal change should mirror external journey",
                    "Character growth should feel inevitable yet surprising",
                ],
            )
        )

        return analyses

    async def _analyze_journey_alignment(
        self, _scenes: list[dict]
    ) -> list[MentorAnalysis]:
        """Analyze alignment between internal and external journeys."""
        analyses = []

        analyses.append(
            MentorAnalysis(
                title="Internal vs External Journey",
                description=(
                    "The best hero's journeys align the external plot with the "
                    "hero's internal emotional and spiritual journey."
                ),
                severity=AnalysisSeverity.INFO,
                scene_id=None,
                character_id=None,
                element_id=None,
                category="mythological_structure",
                mentor_name=self.name,
                recommendations=[
                    "External obstacles should reflect internal conflicts",
                    "Physical journey milestones should mark emotional growth",
                    "The ordeal should test the hero's deepest fear/flaw",
                    "Victory should represent internal transformation",
                ],
            )
        )

        return analyses

    def _calculate_score(self, analyses: list[MentorAnalysis]) -> float:
        """Calculate overall Hero's Journey score."""
        if not analyses:
            return 0.0

        # Count found stages
        stage_analyses = [a for a in analyses if a.category == "journey_stages"]
        missing_stages = len([a for a in stage_analyses if "Missing Stage" in a.title])
        found_stages = len(HEROS_JOURNEY_STAGES) - missing_stages

        # Calculate implementation quality for found stages
        quality_scores = []
        for analysis in stage_analyses:
            if "Missing Stage" not in analysis.title and analysis.metadata:
                # Combine match score and timing accuracy
                match_score = analysis.metadata.get("match_score", 0)
                timing_accuracy = analysis.metadata.get("timing_accuracy", 0)
                quality_scores.append(
                    (match_score / STAGE_MATCH_QUALITY_DIVISOR) * STAGE_MATCH_WEIGHT
                    + timing_accuracy * TIMING_ACCURACY_WEIGHT
                )

        # Base score calculation
        # 50% for having stages, 30% for quality, 20% for other factors
        stage_presence_score = (
            found_stages / len(HEROS_JOURNEY_STAGES)
        ) * STAGE_PRESENCE_WEIGHT

        quality_score = 0
        if quality_scores:
            quality_score = (
                sum(quality_scores) / len(quality_scores)
            ) * STAGE_QUALITY_WEIGHT

        base_score = stage_presence_score + quality_score

        # Adjust for other factors
        severity_weights = {
            AnalysisSeverity.ERROR: -3,
            AnalysisSeverity.WARNING: -1,
            AnalysisSeverity.SUGGESTION: 0,
            AnalysisSeverity.INFO: 1,
        }

        other_score = 0
        for analysis in analyses:
            if analysis.category != "journey_stages":
                other_score += severity_weights.get(analysis.severity, 0)

        # Bonus for meeting minimum stages
        if found_stages >= self.minimum_stages:
            base_score += MINIMUM_STAGES_BONUS

        # Genre-specific adjustments
        if self.genre != "general" and found_stages >= 10:
            base_score += GENRE_ADAPTATION_BONUS  # Bonus for genre-aware implementation

        return max(0.0, min(100.0, base_score + other_score))

    def _generate_summary(
        self, analyses: list[MentorAnalysis], total_scenes: int
    ) -> str:
        """Generate summary of the Hero's Journey analysis."""
        # Count stages found
        stage_analyses = [a for a in analyses if a.category == "journey_stages"]
        missing_stages = len([a for a in stage_analyses if "Missing Stage" in a.title])
        found_stages = len(HEROS_JOURNEY_STAGES) - missing_stages

        # Identify which practical beats are covered
        practical_coverage = self._calculate_practical_coverage(stage_analyses)

        summary_parts = [
            f"Hero's Journey analysis complete for {total_scenes}-scene screenplay.",
            f"Found {found_stages} of {len(HEROS_JOURNEY_STAGES)} Campbell stages.",
        ]

        # Add practical beat coverage
        if self.use_practical_beats:
            covered_beats = len([b for b in practical_coverage.values() if b])
            summary_parts.append(
                f"Covers {covered_beats} of 8 essential screenplay beats."
            )

        if found_stages >= self.minimum_stages:
            summary_parts.append(
                "Script follows the mythological journey structure well."
            )
        else:
            summary_parts.append(
                f"Script needs {self.minimum_stages - found_stages} more stages "
                "for a complete hero's journey."
            )

        # Add genre-specific note
        if self.genre != "general":
            summary_parts.append(f"Analyzed with {self.genre} genre adaptations.")

        # Add archetype summary if analyzed
        archetype_analyses = [a for a in analyses if a.category == "archetypes"]
        if archetype_analyses:
            summary_parts.append(
                "Character archetypes align with mythological patterns."
            )

        # Add transformation insight
        transformation_analyses = [
            a for a in analyses if a.category == "hero_transformation"
        ]
        if transformation_analyses:
            summary_parts.append("Hero transformation arc analyzed.")

        return " ".join(summary_parts)

    def _calculate_practical_coverage(
        self, stage_analyses: list[MentorAnalysis]
    ) -> dict[str, bool]:
        """Calculate which practical screenplay beats are covered."""
        found_stage_names = []
        for analysis in stage_analyses:
            if "Missing Stage" not in analysis.title and analysis.metadata:
                stage_name = analysis.metadata.get("stage_name")
                if stage_name:
                    found_stage_names.append(stage_name)

        coverage = {}
        for beat_name, stage_list in PRACTICAL_STAGES.items():
            coverage[beat_name] = any(
                stage in found_stage_names for stage in stage_list
            )

        return coverage

    def _get_stage_recommendations(self, stage: HerosJourneyStage) -> list[str]:
        """Get recommendations for implementing a missing stage."""
        recommendations = [
            f"Add scenes that establish: {stage.description}",
            f"Look for opportunities to include: {', '.join(stage.keywords[:3])}",
            (
                f"This stage typically appears in Act {stage.act} "
                f"({stage.percentage_range[0] * 100:.0f}-"
                f"{stage.percentage_range[1] * 100:.0f}% through the script)"
            ),
        ]

        # Add film examples if available
        if stage.name in STAGE_EXAMPLES:
            examples = STAGE_EXAMPLES[stage.name]
            example_list = [
                f"{film}: {scene}" for film, scene in list(examples.items())[:2]
            ]
            recommendations.append(f"Classic examples: {'; '.join(example_list)}")

        # Add genre-specific advice
        if self.genre in GENRE_ADAPTATIONS:
            genre_adapt = cast(dict[str, Any], GENRE_ADAPTATIONS[self.genre])
            if (
                stage.name == "Ordinary World"
                and "ordinary_world_weight" in genre_adapt
            ):
                recommendations.append(
                    f"For {self.genre} genre, keep setup brief "
                    f"({int(genre_adapt['ordinary_world_weight'] * 100)}% of script)"
                )
            elif (
                stage.name == "Tests, Allies, and Enemies"
                and "tests_allies_weight" in genre_adapt
            ):
                recommendations.append(
                    f"For {self.genre} genre, extend this section "
                    f"({int(genre_adapt.get('tests_allies_weight', 0.25) * 100)}% "
                    "of script)"
                )

        return recommendations

    def validate_config(self) -> bool:
        """Validate the mentor's configuration."""
        try:
            check_archetypes = self.config.get("check_archetypes", True)
            strict_order = self.config.get("strict_order", False)
            minimum_stages = self.config.get("minimum_stages", 12)
            use_practical_beats = self.config.get("use_practical_beats", True)
            genre = self.config.get("genre", "general")

            # Boolean type checks
            if not isinstance(check_archetypes, bool):
                logger.warning("check_archetypes must be boolean")
                return False
            if not isinstance(strict_order, bool):
                logger.warning("strict_order must be boolean")
                return False
            if not isinstance(use_practical_beats, bool):
                logger.warning("use_practical_beats must be boolean")
                return False

            # Minimum stages validation
            if not isinstance(minimum_stages, int):
                logger.warning("minimum_stages must be an integer")
                return False
            if minimum_stages < 1:
                logger.warning("minimum_stages must be at least 1")
                return False
            if minimum_stages > len(HEROS_JOURNEY_STAGES):
                logger.warning(
                    f"minimum_stages cannot exceed {len(HEROS_JOURNEY_STAGES)} "
                    "(total number of stages)"
                )
                return False

            # Genre validation
            valid_genres = [
                "general",
                "action",
                "drama",
                "comedy",
                "romance",
                "thriller",
                "scifi_fantasy",
            ]
            if genre not in valid_genres:
                logger.warning(f"Invalid genre: {genre}. Must be one of {valid_genres}")
                return False

            # Additional edge case validations for stage percentage ranges
            for stage in HEROS_JOURNEY_STAGES:
                start, end = stage.percentage_range
                if start < 0.0 or end > 1.0 or start >= end:
                    logger.error(
                        f"Invalid percentage range for stage {stage.name}: "
                        f"({start}, {end})"
                    )
                    return False

            return True

        except Exception as e:
            logger.error(f"Configuration validation error: {e}")
            return False

    def get_config_schema(self) -> dict[str, Any]:
        """Get the configuration schema for this mentor."""
        return {
            "type": "object",
            "properties": {
                "check_archetypes": {
                    "type": "boolean",
                    "default": True,
                    "description": "Whether to analyze character archetypes",
                },
                "strict_order": {
                    "type": "boolean",
                    "default": False,
                    "description": "Whether stages must appear in canonical order",
                },
                "minimum_stages": {
                    "type": "integer",
                    "minimum": 1,
                    "maximum": 17,
                    "default": 12,
                    "description": "Minimum number of stages required (out of 17)",
                },
                "use_practical_beats": {
                    "type": "boolean",
                    "default": True,
                    "description": (
                        "Show consolidated 8-beat structure for screenwriters"
                    ),
                },
                "genre": {
                    "type": "string",
                    "enum": [
                        "general",
                        "action",
                        "drama",
                        "comedy",
                        "romance",
                        "thriller",
                        "scifi_fantasy",
                    ],
                    "default": "general",
                    "description": "Genre-specific adaptations for journey analysis",
                },
            },
            "additionalProperties": False,
        }<|MERGE_RESOLUTION|>--- conflicted
+++ resolved
@@ -735,17 +735,10 @@
 
     def _find_stage_in_scenes(
         self,
-<<<<<<< HEAD
         stage: HerosJourneyStage,
         scenes: list[dict],
         start_scene: int,
         end_scene: int,
-=======
-        _stage: HerosJourneyStage,
-        _scenes: list[dict],
-        _start_scene: int,
-        _end_scene: int,
->>>>>>> 729f210f
     ) -> dict | None:
         """Find scenes that contain the specified stage."""
         if not scenes:
