--- conflicted
+++ resolved
@@ -20,11 +20,8 @@
     UpdateSceneResult,
 )
 from scriptrag.cli.main import app
-<<<<<<< HEAD
+from scriptrag.cli.utils.cli_handler import CLIHandler
 from scriptrag.config import ScriptRAGSettings
-=======
-from scriptrag.cli.utils.cli_handler import CLIHandler
->>>>>>> 7aad1f7a
 from scriptrag.parser import Scene
 from tests.cli_fixtures import strip_ansi_codes
 
@@ -635,15 +632,10 @@
     def mock_config_loader(self) -> Generator[Mock, None, None]:
         """Mock configuration loader."""
         with patch("scriptrag.cli.commands.scene.load_config_with_validation") as mock:
-<<<<<<< HEAD
+            # Create a proper ScriptRAGSettings mock with string database_path
             mock_settings = MagicMock(spec=ScriptRAGSettings)
-            mock_settings.database_path = "/tmp/test.db"
-=======
-            # Create a proper ScriptRAGSettings mock with string database_path
-            mock_settings = MagicMock()
             mock_settings.database_path = "/tmp/test_db.sqlite"
             mock_settings.get_database_path.return_value = "/tmp/test_db.sqlite"
->>>>>>> 7aad1f7a
             mock.return_value = mock_settings
             yield mock
 
