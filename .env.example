# ScriptRAG Environment Variables Configuration
# Copy this file to .env and customize the values for your environment
#
# IMPORTANT: Variable names must match the pydantic field names in ScriptRAGSettings
# with the SCRIPTRAG_ prefix. For example:
# - Field: database_path → Environment: SCRIPTRAG_DATABASE_PATH
# - Field: llm_model → Environment: SCRIPTRAG_LLM_MODEL

# =============================================================================
# DATABASE SETTINGS
# =============================================================================

# Path to SQLite database file
SCRIPTRAG_DATABASE_PATH=./scriptrag.db

# SQLite connection timeout in seconds (default: 30.0, minimum: 0.1)
SCRIPTRAG_DATABASE_TIMEOUT=30.0

# Enable Write-Ahead Logging (WAL) mode for better concurrency (true/false)
SCRIPTRAG_DATABASE_WAL_MODE=true

# Enable foreign key constraints (true/false)
SCRIPTRAG_DATABASE_FOREIGN_KEYS=true

# SQLite journal mode (DELETE, TRUNCATE, PERSIST, MEMORY, WAL, OFF)
SCRIPTRAG_DATABASE_JOURNAL_MODE=WAL

# SQLite synchronous mode (OFF, NORMAL, FULL, EXTRA)
SCRIPTRAG_DATABASE_SYNCHRONOUS=NORMAL

<<<<<<< HEAD
# SQLite synchronous mode (OFF, NORMAL, FULL)
SCRIPTRAG_DB_SYNCHRONOUS_MODE=NORMAL

# SQLite cache size in pages (negative for KB)
SCRIPTRAG_DB_CACHE_SIZE=10000
=======
# SQLite cache size (negative = KB, positive = pages)
SCRIPTRAG_DATABASE_CACHE_SIZE=-2000

# SQLite temp store location (DEFAULT, FILE, MEMORY)
SCRIPTRAG_DATABASE_TEMP_STORE=MEMORY
>>>>>>> 5c2c4c47

# =============================================================================
# APPLICATION SETTINGS
# =============================================================================

# Application name
SCRIPTRAG_APP_NAME=scriptrag

# Number of bytes to read from end of file when scanning for metadata (0 = read entire file)
SCRIPTRAG_METADATA_SCAN_SIZE=10240

# Skip boneyard metadata filtering during indexing (useful for testing)
SCRIPTRAG_SKIP_BONEYARD_FILTER=false

# Enable debug mode (true/false)
SCRIPTRAG_DEBUG=false

# =============================================================================
# LOGGING SETTINGS
# =============================================================================

# Logging level (DEBUG, INFO, WARNING, ERROR, CRITICAL)
SCRIPTRAG_LOG_LEVEL=INFO

# Log output format (console, json, structured)
# - console: Human-readable output with colors (best for development, default)
# - json: Machine-readable JSON format (best for log aggregation systems)
# - structured: Key-value pairs (good for production debugging)
SCRIPTRAG_LOG_FORMAT=console

# Optional log file path (leave commented for console only)
# SCRIPTRAG_LOG_FILE=./logs/scriptrag.log

# Log file rotation interval
SCRIPTRAG_LOG_FILE_ROTATION=1 day

# Log file retention period
SCRIPTRAG_LOG_FILE_RETENTION=7 days

# =============================================================================
# SEARCH SETTINGS
# =============================================================================

# Word count threshold for automatic vector search
SCRIPTRAG_SEARCH_VECTOR_THRESHOLD=10

# Minimum similarity score for vector search results (0.0-1.0)
SCRIPTRAG_SEARCH_VECTOR_SIMILARITY_THRESHOLD=0.3

# Factor of query limit to use for vector results (0.1-1.0)
SCRIPTRAG_SEARCH_VECTOR_RESULT_LIMIT_FACTOR=0.5

# Minimum number of vector results to fetch
SCRIPTRAG_SEARCH_VECTOR_MIN_RESULTS=5

# Timeout in seconds for search thread execution
SCRIPTRAG_SEARCH_THREAD_TIMEOUT=300.0

# =============================================================================
# LLM SETTINGS
# =============================================================================

# Preferred LLM provider: claude_code, github_models, openai
# Leave unset for automatic provider detection
# SCRIPTRAG_LLM_PROVIDER=

# OpenAI-compatible API endpoint URL
# SCRIPTRAG_LLM_ENDPOINT=http://localhost:1234/v1

# API key for OpenAI-compatible endpoint
# SCRIPTRAG_LLM_API_KEY=your_api_key_here

# Default model to use for completions
# Use 'default', 'auto', 'none', or empty string for automatic selection
# SCRIPTRAG_LLM_MODEL=

# Default model to use for embeddings
# Use 'default', 'auto', 'none', or empty string for automatic selection
# SCRIPTRAG_LLM_EMBEDDING_MODEL=

# Dimensions for embedding vectors (e.g., 1536)
# SCRIPTRAG_LLM_EMBEDDING_DIMENSIONS=1536

# Default temperature for completions (0.0-2.0)
SCRIPTRAG_LLM_TEMPERATURE=0.7

# Default max tokens for completions
# SCRIPTRAG_LLM_MAX_TOKENS=2048

# Force use of static model lists instead of dynamic discovery
SCRIPTRAG_LLM_FORCE_STATIC_MODELS=false

# TTL in seconds for cached model lists (0 to disable caching)
SCRIPTRAG_LLM_MODEL_CACHE_TTL=3600

# =============================================================================
# BIBLE-SPECIFIC SETTINGS
# =============================================================================

# Path for storing bible chunk embeddings in Git LFS
SCRIPTRAG_BIBLE_EMBEDDINGS_PATH=embeddings/bible

# Maximum size for bible files in bytes (default: 10MB)
SCRIPTRAG_BIBLE_MAX_FILE_SIZE=10485760

# Maximum character limit for LLM context when extracting bible aliases
SCRIPTRAG_BIBLE_LLM_CONTEXT_LIMIT=2000

# =============================================================================
# MIGRATION NOTES FROM PREVIOUS VERSION
# =============================================================================
#
# The following environment variables have been renamed:
# - SCRIPTRAG_DB_PATH → SCRIPTRAG_DATABASE_PATH
# - SCRIPTRAG_DB_SYNCHRONOUS_MODE → SCRIPTRAG_DATABASE_SYNCHRONOUS
# - SCRIPTRAG_DB_JOURNAL_MODE → SCRIPTRAG_DATABASE_JOURNAL_MODE (no longer used, see database_journal_mode)
# - SCRIPTRAG_DB_ENABLE_WAL_MODE → SCRIPTRAG_DATABASE_WAL_MODE
# - SCRIPTRAG_DB_CACHE_SIZE → SCRIPTRAG_DATABASE_CACHE_SIZE
# - SCRIPTRAG_DB_POOL_SIZE → No longer supported (SQLite doesn't use connection pools)
# - SCRIPTRAG_DB_POOL_TIMEOUT → Use SCRIPTRAG_DATABASE_TIMEOUT instead
# - SCRIPTRAG_LLM_DEFAULT_MODEL → SCRIPTRAG_LLM_MODEL
#
# The following environment variables are no longer supported:
# - SCRIPTRAG_ENVIRONMENT (use SCRIPTRAG_DEBUG for development mode)
# - SCRIPTRAG_DB_POOL_SIZE (SQLite doesn't use connection pools)
# - SCRIPTRAG_LLM_TIMEOUT (handled internally by providers)
# - SCRIPTRAG_LLM_MAX_RETRIES (handled internally by providers)
# - SCRIPTRAG_LLM_RETRY_DELAY (handled internally by providers)
# - SCRIPTRAG_LLM_BATCH_SIZE (use provider-specific settings)
# - SCRIPTRAG_TOP_P (not implemented in current LLM providers)
# - SCRIPTRAG_LOG_MAX_FILE_SIZE (use log rotation instead)
# - SCRIPTRAG_LOG_BACKUP_COUNT (use log retention instead)
# - SCRIPTRAG_LOG_JSON_LOGS (use SCRIPTRAG_LOG_FORMAT=json instead)
# - SCRIPTRAG_LOG_SQLALCHEMY_LEVEL (controlled by main log level)
# - SCRIPTRAG_LOG_HTTPX_LEVEL (controlled by main log level)
# - All SCRIPTRAG_MCP_* variables (MCP settings not yet implemented)
# - All SCRIPTRAG_PERF_* variables (performance settings not yet implemented)
# - All SCRIPTRAG_PATH_* variables (paths are configured individually)
#
# New environment variables added:
# - SCRIPTRAG_LLM_MODEL_CACHE_TTL (cache TTL for model lists)
# - SCRIPTRAG_LLM_FORCE_STATIC_MODELS (force static model lists)
# - SCRIPTRAG_DATABASE_FOREIGN_KEYS (enable foreign key constraints)
# - SCRIPTRAG_DATABASE_TEMP_STORE (SQLite temp store location)
# - SCRIPTRAG_METADATA_SCAN_SIZE (metadata scanning buffer size)
# - SCRIPTRAG_SKIP_BONEYARD_FILTER (skip boneyard filtering)
# - SCRIPTRAG_SEARCH_* variables (search configuration)
# - SCRIPTRAG_BIBLE_* variables (bible-specific settings)

# =============================================================================
# SECURITY NOTES
# =============================================================================
#
# - Never commit the actual .env file to version control
# - Keep API keys and sensitive information secure
# - Use different configurations for different environments
# - Consider using a secrets manager for production deployments

# =============================================================================
# USAGE EXAMPLES
# =============================================================================

# Development environment with verbose logging:
# SCRIPTRAG_DEBUG=true
# SCRIPTRAG_LOG_LEVEL=DEBUG
# SCRIPTRAG_LOG_FORMAT=console

# Production environment with JSON logging and file output:
# SCRIPTRAG_DEBUG=false
# SCRIPTRAG_LOG_LEVEL=INFO
# SCRIPTRAG_LOG_FORMAT=json
# SCRIPTRAG_LOG_FILE=./logs/scriptrag.log

# Custom LLM endpoint (e.g., OpenAI):
# SCRIPTRAG_LLM_PROVIDER=openai
# SCRIPTRAG_LLM_ENDPOINT=https://api.openai.com/v1
# SCRIPTRAG_LLM_API_KEY=sk-your-openai-api-key
# SCRIPTRAG_LLM_MODEL=gpt-4

# Local LLM with LMStudio:
# SCRIPTRAG_LLM_ENDPOINT=http://localhost:1234/v1
# SCRIPTRAG_LLM_MODEL=local-model-name

# Using Claude Code provider:
# SCRIPTRAG_LLM_PROVIDER=claude_code
# (No API key needed - uses Claude Code's built-in capabilities)

# Using GitHub Models:
# SCRIPTRAG_LLM_PROVIDER=github_models
# SCRIPTRAG_LLM_API_KEY=ghp_your_github_token<|MERGE_RESOLUTION|>--- conflicted
+++ resolved
@@ -16,9 +16,6 @@
 # SQLite connection timeout in seconds (default: 30.0, minimum: 0.1)
 SCRIPTRAG_DATABASE_TIMEOUT=30.0
 
-# Enable Write-Ahead Logging (WAL) mode for better concurrency (true/false)
-SCRIPTRAG_DATABASE_WAL_MODE=true
-
 # Enable foreign key constraints (true/false)
 SCRIPTRAG_DATABASE_FOREIGN_KEYS=true
 
@@ -28,19 +25,11 @@
 # SQLite synchronous mode (OFF, NORMAL, FULL, EXTRA)
 SCRIPTRAG_DATABASE_SYNCHRONOUS=NORMAL
 
-<<<<<<< HEAD
-# SQLite synchronous mode (OFF, NORMAL, FULL)
-SCRIPTRAG_DB_SYNCHRONOUS_MODE=NORMAL
-
-# SQLite cache size in pages (negative for KB)
-SCRIPTRAG_DB_CACHE_SIZE=10000
-=======
 # SQLite cache size (negative = KB, positive = pages)
 SCRIPTRAG_DATABASE_CACHE_SIZE=-2000
 
 # SQLite temp store location (DEFAULT, FILE, MEMORY)
 SCRIPTRAG_DATABASE_TEMP_STORE=MEMORY
->>>>>>> 5c2c4c47
 
 # =============================================================================
 # APPLICATION SETTINGS
@@ -156,8 +145,7 @@
 # The following environment variables have been renamed:
 # - SCRIPTRAG_DB_PATH → SCRIPTRAG_DATABASE_PATH
 # - SCRIPTRAG_DB_SYNCHRONOUS_MODE → SCRIPTRAG_DATABASE_SYNCHRONOUS
-# - SCRIPTRAG_DB_JOURNAL_MODE → SCRIPTRAG_DATABASE_JOURNAL_MODE (no longer used, see database_journal_mode)
-# - SCRIPTRAG_DB_ENABLE_WAL_MODE → SCRIPTRAG_DATABASE_WAL_MODE
+# - SCRIPTRAG_DB_JOURNAL_MODE → SCRIPTRAG_DATABASE_JOURNAL_MODE
 # - SCRIPTRAG_DB_CACHE_SIZE → SCRIPTRAG_DATABASE_CACHE_SIZE
 # - SCRIPTRAG_DB_POOL_SIZE → No longer supported (SQLite doesn't use connection pools)
 # - SCRIPTRAG_DB_POOL_TIMEOUT → Use SCRIPTRAG_DATABASE_TIMEOUT instead
@@ -165,6 +153,7 @@
 #
 # The following environment variables are no longer supported:
 # - SCRIPTRAG_ENVIRONMENT (use SCRIPTRAG_DEBUG for development mode)
+# - SCRIPTRAG_DATABASE_WAL_MODE (use SCRIPTRAG_DATABASE_JOURNAL_MODE=WAL instead)
 # - SCRIPTRAG_DB_POOL_SIZE (SQLite doesn't use connection pools)
 # - SCRIPTRAG_LLM_TIMEOUT (handled internally by providers)
 # - SCRIPTRAG_LLM_MAX_RETRIES (handled internally by providers)
