"""Refactored main CLI entry point with clean separation of concerns."""

from __future__ import annotations

import sys
from pathlib import Path
from typing import Annotated

import typer
from rich.console import Console

from scriptrag.cli.commands import (
    analyze_command,
    index_command,
    pull_command,
    watch_command,
)
from scriptrag.cli.commands.config import config_app
from scriptrag.cli.commands.init import init_command
from scriptrag.cli.commands.list import list_command
from scriptrag.cli.commands.mcp import mcp_command
from scriptrag.cli.commands.query import get_query_app
from scriptrag.cli.commands.scene import scene_app
from scriptrag.cli.commands.search import search_command
from scriptrag.cli.formatters.json_formatter import JsonFormatter
from scriptrag.cli.utils.cli_handler import CLIHandler
from scriptrag.config import get_logger, get_settings

logger = get_logger(__name__)
console = Console()

# Create main app with improved configuration
app = typer.Typer(
    name="scriptrag",
    help="Git-native screenplay analysis with temporal navigation",
    pretty_exceptions_enable=False,
    add_completion=False,
    rich_markup_mode="rich",
)

# Add subcommands with clean separation
app.command(name="init")(init_command)
app.command(name="index")(index_command)
app.command(name="list")(list_command)
app.command(name="ls")(list_command)  # Alias for list command
app.command(name="search")(search_command)
app.command(name="analyze")(analyze_command)
app.command(name="watch")(watch_command)
app.command(name="pull")(pull_command)
app.command(name="mcp")(mcp_command)

# Register subapps
app.add_typer(config_app, name="config")  # Config management subapp
app.add_typer(get_query_app(), name="query")  # Query subapp - use lazy loading
app.add_typer(scene_app, name="scene")  # Scene subapp


@app.command()
def status(
    json_output: Annotated[bool, typer.Option("--json", help="Output as JSON")] = False,
    verbose: Annotated[
        bool, typer.Option("--verbose", "-v", help="Show detailed status")
    ] = False,
) -> None:
    """Show ScriptRAG status and configuration."""
    handler = CLIHandler(console)
    formatter = JsonFormatter()

    try:
        settings = get_settings()

        # Collect status information
        status_info = {
            "version": "2.0.0",
            "database": str(settings.database_path),
            "database_exists": settings.database_path.exists(),
            "llm_provider": settings.llm_provider,
            "llm_model": settings.llm_model,
        }

        if verbose and settings.database_path.exists():
            # Add more detailed information
            from scriptrag.api.database_operations import DatabaseOperations

            db_ops = DatabaseOperations(settings)
            with db_ops.transaction() as conn:
                cursor = conn.execute("SELECT COUNT(*) FROM scripts")
                script_count = cursor.fetchone()[0]
                cursor = conn.execute("SELECT COUNT(*) FROM scenes")
                scene_count = cursor.fetchone()[0]

                status_info.update(
                    {
                        "scripts": script_count,
                        "scenes": scene_count,
                    }
                )

        # Output status
        if json_output:
            # Output pure JSON without ANSI escape codes
            sys.stdout.write(formatter.format(status_info) + "\n")
            sys.stdout.flush()
        else:
            console.print("[bold cyan]ScriptRAG Status[/bold cyan]\n")
            for key, value in status_info.items():
                formatted_key = key.replace("_", " ").title()
                console.print(f"  {formatted_key}: {value}")

    except Exception as e:
        handler.handle_error(e, json_output)


@app.command()
def version(
    json_output: Annotated[bool, typer.Option("--json", help="Output as JSON")] = False,
) -> None:
    """Show ScriptRAG version."""
    version_info = {
        "name": "ScriptRAG",
        "version": "2.0.0",
        "description": "Git-native screenplay analysis with temporal navigation",
    }

    if json_output:
        formatter = JsonFormatter()
        # Output pure JSON without ANSI escape codes
        sys.stdout.write(formatter.format(version_info) + "\n")
        sys.stdout.flush()
    else:
        console.print(f"ScriptRAG v{version_info['version']}")


@app.callback()
def main_callback(
    config: Annotated[
        Path | None,
        typer.Option(
            "--config",
            "-c",
            help="Path to configuration file",
            envvar="SCRIPTRAG_CONFIG",
        ),
    ] = None,
    verbose: Annotated[
        bool,
<<<<<<< HEAD
        typer.Option("--verbose", "-v", help="Enable verbose logging (INFO level)"),
=======
        typer.Option("--verbose", "-v", help="Enable verbose (INFO level) logging"),
>>>>>>> 360da1a2
    ] = False,
    debug: Annotated[
        bool,
        typer.Option("--debug", help="Enable debug logging", envvar="SCRIPTRAG_DEBUG"),
    ] = False,
) -> None:
    """Configure global options."""
<<<<<<< HEAD
    # Set logging level based on flags
    if debug:
        import os

        # Set environment variable for debug mode
        os.environ["SCRIPTRAG_LOG_LEVEL"] = "DEBUG"
        os.environ["SCRIPTRAG_DEBUG"] = "true"

        # Force reconfiguration of logging
        from scriptrag.config import (
            clear_settings_cache,
            configure_logging,
            get_settings,
        )

        clear_settings_cache()
        settings = get_settings()
        configure_logging(settings)

        logger.debug("Debug mode enabled")
    elif verbose:
        import os

        # Set environment variable for verbose mode
        os.environ["SCRIPTRAG_LOG_LEVEL"] = "INFO"

        # Force reconfiguration of logging
        from scriptrag.config import (
            clear_settings_cache,
            configure_logging,
            get_settings,
        )

        clear_settings_cache()
        settings = get_settings()
        configure_logging(settings)

        logger.info("Verbose mode enabled")
=======
    from scriptrag.config import clear_settings_cache, get_settings, set_settings

    # Handle logging level overrides
    if debug or verbose:
        # Clear any cached settings first
        clear_settings_cache()

        # Get current settings
        current_settings = get_settings()

        # Override log level based on flags
        if debug:
            new_log_level = "DEBUG"
        elif verbose:
            new_log_level = "INFO"
        else:
            new_log_level = current_settings.log_level

        # Create new settings with overridden log level
        settings_dict = current_settings.model_dump()
        settings_dict["log_level"] = new_log_level

        from scriptrag.config.settings import ScriptRAGSettings

        new_settings = ScriptRAGSettings(**settings_dict)

        # Set the new settings globally
        set_settings(new_settings)

        # Re-configure logging with new level
        from scriptrag.config import configure_logging

        configure_logging(new_settings)

        logger.debug("Debug mode enabled" if debug else "Verbose mode enabled")
>>>>>>> 360da1a2

    if config:
        # Load configuration from file
        from scriptrag.cli.validators.file_validator import ConfigFileValidator

        validator = ConfigFileValidator()
        try:
            config_path = validator.validate(config)
            logger.debug(f"Loading configuration from {config_path}")
            # Configuration loading would happen here
        except Exception as e:
            logger.error(f"Failed to load configuration: {e}")


def main() -> None:
    """Main CLI entry point."""
    app()


# Alias for backwards compatibility
cli = main


if __name__ == "__main__":
    main()<|MERGE_RESOLUTION|>--- conflicted
+++ resolved
@@ -144,11 +144,7 @@
     ] = None,
     verbose: Annotated[
         bool,
-<<<<<<< HEAD
-        typer.Option("--verbose", "-v", help="Enable verbose logging (INFO level)"),
-=======
         typer.Option("--verbose", "-v", help="Enable verbose (INFO level) logging"),
->>>>>>> 360da1a2
     ] = False,
     debug: Annotated[
         bool,
@@ -156,46 +152,6 @@
     ] = False,
 ) -> None:
     """Configure global options."""
-<<<<<<< HEAD
-    # Set logging level based on flags
-    if debug:
-        import os
-
-        # Set environment variable for debug mode
-        os.environ["SCRIPTRAG_LOG_LEVEL"] = "DEBUG"
-        os.environ["SCRIPTRAG_DEBUG"] = "true"
-
-        # Force reconfiguration of logging
-        from scriptrag.config import (
-            clear_settings_cache,
-            configure_logging,
-            get_settings,
-        )
-
-        clear_settings_cache()
-        settings = get_settings()
-        configure_logging(settings)
-
-        logger.debug("Debug mode enabled")
-    elif verbose:
-        import os
-
-        # Set environment variable for verbose mode
-        os.environ["SCRIPTRAG_LOG_LEVEL"] = "INFO"
-
-        # Force reconfiguration of logging
-        from scriptrag.config import (
-            clear_settings_cache,
-            configure_logging,
-            get_settings,
-        )
-
-        clear_settings_cache()
-        settings = get_settings()
-        configure_logging(settings)
-
-        logger.info("Verbose mode enabled")
-=======
     from scriptrag.config import clear_settings_cache, get_settings, set_settings
 
     # Handle logging level overrides
@@ -231,7 +187,6 @@
         configure_logging(new_settings)
 
         logger.debug("Debug mode enabled" if debug else "Verbose mode enabled")
->>>>>>> 360da1a2
 
     if config:
         # Load configuration from file
