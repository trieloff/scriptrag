--- conflicted
+++ resolved
@@ -171,7 +171,8 @@
     Use --strict to disable this or --fuzzy to always enable it.
     """
     try:
-<<<<<<< HEAD
+        import copy
+
         from scriptrag.config import get_settings
         from scriptrag.config.settings import ScriptRAGSettings
 
@@ -188,25 +189,14 @@
             # Use default settings
             settings = get_settings()
 
-        # Initialize search API
-        search_api = SearchAPI(settings=settings)
-=======
-        import copy
-
-        from scriptrag.config import get_settings
-
-        # Get settings with db_path override if provided
+        # Apply db_path override if provided
         if db_path:
-            settings = get_settings()
             # Create a copy with the new db_path
             settings = copy.deepcopy(settings)
             settings.database_path = db_path
-            # Initialize search API with custom settings
-            search_api = SearchAPI(settings)
-        else:
-            # Initialize search API from config
-            search_api = SearchAPI.from_config()
->>>>>>> b35e4a8d
+
+        # Initialize search API
+        search_api = SearchAPI(settings=settings)
 
         # Validate conflicting options
         if fuzzy and strict:
